export { defineChartComponent } from './components';
export { ExtractComponentData, ExtractComponentProps } from './utils';
<<<<<<< HEAD
export * from './hooks';
export declare const BarChart: import("./vueproxy.types").VueProxy<import("./types").ChartPropsOptions<"bar">, import("./components").ComponentData<"bar">, import("vue/types/options").DefaultData<import("vue/types/umd")>, import("vue/types/options").DefaultComputed, import("vue/types/options").DefaultMethods<import("vue/types/umd")>>;
export declare const DoughnutChart: import("./vueproxy.types").VueProxy<import("./types").ChartPropsOptions<"doughnut">, import("./components").ComponentData<"doughnut">, import("vue/types/options").DefaultData<import("vue/types/umd")>, import("vue/types/options").DefaultComputed, import("vue/types/options").DefaultMethods<import("vue/types/umd")>>;
export declare const LineChart: import("./vueproxy.types").VueProxy<import("./types").ChartPropsOptions<"line">, import("./components").ComponentData<"line">, import("vue/types/options").DefaultData<import("vue/types/umd")>, import("vue/types/options").DefaultComputed, import("vue/types/options").DefaultMethods<import("vue/types/umd")>>;
export declare const PieChart: import("./vueproxy.types").VueProxy<import("./types").ChartPropsOptions<"pie">, import("./components").ComponentData<"pie">, import("vue/types/options").DefaultData<import("vue/types/umd")>, import("vue/types/options").DefaultComputed, import("vue/types/options").DefaultMethods<import("vue/types/umd")>>;
export declare const PolarAreaChart: import("./vueproxy.types").VueProxy<import("./types").ChartPropsOptions<"polarArea">, import("./components").ComponentData<"polarArea">, import("vue/types/options").DefaultData<import("vue/types/umd")>, import("vue/types/options").DefaultComputed, import("vue/types/options").DefaultMethods<import("vue/types/umd")>>;
export declare const RadarChart: import("./vueproxy.types").VueProxy<import("./types").ChartPropsOptions<"radar">, import("./components").ComponentData<"radar">, import("vue/types/options").DefaultData<import("vue/types/umd")>, import("vue/types/options").DefaultComputed, import("vue/types/options").DefaultMethods<import("vue/types/umd")>>;
export declare const BubbleChart: import("./vueproxy.types").VueProxy<import("./types").ChartPropsOptions<"bubble">, import("./components").ComponentData<"bubble">, import("vue/types/options").DefaultData<import("vue/types/umd")>, import("vue/types/options").DefaultComputed, import("vue/types/options").DefaultMethods<import("vue/types/umd")>>;
export declare const ScatterChart: import("./vueproxy.types").VueProxy<import("./types").ChartPropsOptions<"scatter">, import("./components").ComponentData<"scatter">, import("vue/types/options").DefaultData<import("vue/types/umd")>, import("vue/types/options").DefaultComputed, import("vue/types/options").DefaultMethods<import("vue/types/umd")>>;
declare const _default: {
    BarChart: import("./vueproxy.types").VueProxy<import("./types").ChartPropsOptions<"bar">, import("./components").ComponentData<"bar">, import("vue/types/options").DefaultData<import("vue/types/umd")>, import("vue/types/options").DefaultComputed, import("vue/types/options").DefaultMethods<import("vue/types/umd")>>;
    DoughnutChart: import("./vueproxy.types").VueProxy<import("./types").ChartPropsOptions<"doughnut">, import("./components").ComponentData<"doughnut">, import("vue/types/options").DefaultData<import("vue/types/umd")>, import("vue/types/options").DefaultComputed, import("vue/types/options").DefaultMethods<import("vue/types/umd")>>;
    LineChart: import("./vueproxy.types").VueProxy<import("./types").ChartPropsOptions<"line">, import("./components").ComponentData<"line">, import("vue/types/options").DefaultData<import("vue/types/umd")>, import("vue/types/options").DefaultComputed, import("vue/types/options").DefaultMethods<import("vue/types/umd")>>;
    PieChart: import("./vueproxy.types").VueProxy<import("./types").ChartPropsOptions<"pie">, import("./components").ComponentData<"pie">, import("vue/types/options").DefaultData<import("vue/types/umd")>, import("vue/types/options").DefaultComputed, import("vue/types/options").DefaultMethods<import("vue/types/umd")>>;
    PolarAreaChart: import("./vueproxy.types").VueProxy<import("./types").ChartPropsOptions<"polarArea">, import("./components").ComponentData<"polarArea">, import("vue/types/options").DefaultData<import("vue/types/umd")>, import("vue/types/options").DefaultComputed, import("vue/types/options").DefaultMethods<import("vue/types/umd")>>;
    RadarChart: import("./vueproxy.types").VueProxy<import("./types").ChartPropsOptions<"radar">, import("./components").ComponentData<"radar">, import("vue/types/options").DefaultData<import("vue/types/umd")>, import("vue/types/options").DefaultComputed, import("vue/types/options").DefaultMethods<import("vue/types/umd")>>;
    BubbleChart: import("./vueproxy.types").VueProxy<import("./types").ChartPropsOptions<"bubble">, import("./components").ComponentData<"bubble">, import("vue/types/options").DefaultData<import("vue/types/umd")>, import("vue/types/options").DefaultComputed, import("vue/types/options").DefaultMethods<import("vue/types/umd")>>;
    ScatterChart: import("./vueproxy.types").VueProxy<import("./types").ChartPropsOptions<"scatter">, import("./components").ComponentData<"scatter">, import("vue/types/options").DefaultData<import("vue/types/umd")>, import("vue/types/options").DefaultComputed, import("vue/types/options").DefaultMethods<import("vue/types/umd")>>;
    defineChartComponent: <TType extends "bar" | "line" | "scatter" | "bubble" | "pie" | "doughnut" | "polarArea" | "radar" = "bar" | "line" | "scatter" | "bubble" | "pie" | "doughnut" | "polarArea" | "radar">(chartId: string, chartType: TType) => import("./vueproxy.types").VueProxy<import("./types").ChartPropsOptions<TType>, import("./components").ComponentData<TType>, import("vue/types/options").DefaultData<import("vue/types/umd")>, import("vue/types/options").DefaultComputed, import("vue/types/options").DefaultMethods<import("vue/types/umd")>>;
=======
export declare const BarChart: import("./vueproxy.types").VueProxy<{
    readonly options: {
        readonly type: import("@vue/composition-api").PropType<import("chart.js/types/utils")._DeepPartialObject<import("chart.js").CoreChartOptions<"bar"> & import("chart.js").ElementChartOptions<"bar"> & import("chart.js").PluginChartOptions<"bar"> & import("chart.js").DatasetChartOptions<"bar"> & import("chart.js").ScaleChartOptions<"bar"> & import("chart.js").BarControllerChartOptions>>;
        readonly required: false;
    };
    readonly chartId: {
        readonly default: string;
        readonly type: StringConstructor;
    };
    readonly width: {
        readonly default: 400;
        readonly type: NumberConstructor;
    };
    readonly height: {
        readonly default: 400;
        readonly type: NumberConstructor;
    };
    readonly cssClasses: {
        readonly type: StringConstructor;
        readonly default: "";
    };
    readonly styles: {
        readonly type: import("@vue/composition-api").PropType<import("./vueproxy.types").StyleValue>;
    };
    readonly plugins: {
        readonly type: import("@vue/composition-api").PropType<import("chart.js").Plugin<keyof import("chart.js").ChartTypeRegistry, import("chart.js/types/basic").AnyObject>[]>;
        readonly default: () => never[];
    };
    readonly chartData: {
        readonly type: import("@vue/composition-api").PropType<import("chart.js").ChartData<"bar", number[], unknown>>;
        readonly required: true;
    };
    readonly onLabelsUpdate: {
        readonly type: import("@vue/composition-api").PropType<() => void>;
    };
    readonly onChartUpdate: {
        readonly type: import("@vue/composition-api").PropType<(chartInstance: import("chart.js").Chart<"bar", number[], unknown>) => void>;
    };
    readonly onChartDestroy: {
        readonly type: import("@vue/composition-api").PropType<() => void>;
    };
    readonly onChartRender: {
        readonly type: import("@vue/composition-api").PropType<(chartInstance: import("chart.js").Chart<"bar", number[], unknown>) => void>;
    };
}, {
    canvasRef: import("@vue/composition-api").Ref<HTMLCanvasElement | undefined>;
    renderChart: () => void;
    chartInstance: import("chart.js").Chart<"bar", number[], unknown> | null;
}, import("vue/types/options").DefaultData<import("vue/types/umd")>, import("vue/types/options").DefaultComputed, import("vue/types/options").DefaultMethods<import("vue/types/umd")>>;
export declare const DoughnutChart: import("./vueproxy.types").VueProxy<{
    readonly options: {
        readonly type: import("@vue/composition-api").PropType<import("chart.js/types/utils")._DeepPartialObject<import("chart.js").CoreChartOptions<"doughnut"> & import("chart.js").ElementChartOptions<"doughnut"> & import("chart.js").PluginChartOptions<"doughnut"> & import("chart.js").DatasetChartOptions<"doughnut"> & import("chart.js").ScaleChartOptions<"doughnut"> & import("chart.js").DoughnutControllerChartOptions>>;
        readonly required: false;
    };
    readonly chartId: {
        readonly default: string;
        readonly type: StringConstructor;
    };
    readonly width: {
        readonly default: 400;
        readonly type: NumberConstructor;
    };
    readonly height: {
        readonly default: 400;
        readonly type: NumberConstructor;
    };
    readonly cssClasses: {
        readonly type: StringConstructor;
        readonly default: "";
    };
    readonly styles: {
        readonly type: import("@vue/composition-api").PropType<import("./vueproxy.types").StyleValue>;
    };
    readonly plugins: {
        readonly type: import("@vue/composition-api").PropType<import("chart.js").Plugin<keyof import("chart.js").ChartTypeRegistry, import("chart.js/types/basic").AnyObject>[]>;
        readonly default: () => never[];
    };
    readonly chartData: {
        readonly type: import("@vue/composition-api").PropType<import("chart.js").ChartData<"doughnut", number[], unknown>>;
        readonly required: true;
    };
    readonly onLabelsUpdate: {
        readonly type: import("@vue/composition-api").PropType<() => void>;
    };
    readonly onChartUpdate: {
        readonly type: import("@vue/composition-api").PropType<(chartInstance: import("chart.js").Chart<"doughnut", number[], unknown>) => void>;
    };
    readonly onChartDestroy: {
        readonly type: import("@vue/composition-api").PropType<() => void>;
    };
    readonly onChartRender: {
        readonly type: import("@vue/composition-api").PropType<(chartInstance: import("chart.js").Chart<"doughnut", number[], unknown>) => void>;
    };
}, {
    canvasRef: import("@vue/composition-api").Ref<HTMLCanvasElement | undefined>;
    renderChart: () => void;
    chartInstance: import("chart.js").Chart<"doughnut", number[], unknown> | null;
}, import("vue/types/options").DefaultData<import("vue/types/umd")>, import("vue/types/options").DefaultComputed, import("vue/types/options").DefaultMethods<import("vue/types/umd")>>;
export declare const LineChart: import("./vueproxy.types").VueProxy<{
    readonly options: {
        readonly type: import("@vue/composition-api").PropType<import("chart.js/types/utils")._DeepPartialObject<import("chart.js").CoreChartOptions<"line"> & import("chart.js").ElementChartOptions<"line"> & import("chart.js").PluginChartOptions<"line"> & import("chart.js").DatasetChartOptions<"line"> & import("chart.js").ScaleChartOptions<"line"> & import("chart.js").LineControllerChartOptions>>;
        readonly required: false;
    };
    readonly chartId: {
        readonly default: string;
        readonly type: StringConstructor;
    };
    readonly width: {
        readonly default: 400;
        readonly type: NumberConstructor;
    };
    readonly height: {
        readonly default: 400;
        readonly type: NumberConstructor;
    };
    readonly cssClasses: {
        readonly type: StringConstructor;
        readonly default: "";
    };
    readonly styles: {
        readonly type: import("@vue/composition-api").PropType<import("./vueproxy.types").StyleValue>;
    };
    readonly plugins: {
        readonly type: import("@vue/composition-api").PropType<import("chart.js").Plugin<keyof import("chart.js").ChartTypeRegistry, import("chart.js/types/basic").AnyObject>[]>;
        readonly default: () => never[];
    };
    readonly chartData: {
        readonly type: import("@vue/composition-api").PropType<import("chart.js").ChartData<"line", (number | import("chart.js").ScatterDataPoint | null)[], unknown>>;
        readonly required: true;
    };
    readonly onLabelsUpdate: {
        readonly type: import("@vue/composition-api").PropType<() => void>;
    };
    readonly onChartUpdate: {
        readonly type: import("@vue/composition-api").PropType<(chartInstance: import("chart.js").Chart<"line", (number | import("chart.js").ScatterDataPoint | null)[], unknown>) => void>;
    };
    readonly onChartDestroy: {
        readonly type: import("@vue/composition-api").PropType<() => void>;
    };
    readonly onChartRender: {
        readonly type: import("@vue/composition-api").PropType<(chartInstance: import("chart.js").Chart<"line", (number | import("chart.js").ScatterDataPoint | null)[], unknown>) => void>;
    };
}, {
    canvasRef: import("@vue/composition-api").Ref<HTMLCanvasElement | undefined>;
    renderChart: () => void;
    chartInstance: import("chart.js").Chart<"line", (number | import("chart.js").ScatterDataPoint | null)[], unknown> | null;
}, import("vue/types/options").DefaultData<import("vue/types/umd")>, import("vue/types/options").DefaultComputed, import("vue/types/options").DefaultMethods<import("vue/types/umd")>>;
export declare const PieChart: import("./vueproxy.types").VueProxy<{
    readonly options: {
        readonly type: import("@vue/composition-api").PropType<import("chart.js/types/utils")._DeepPartialObject<import("chart.js").CoreChartOptions<"pie"> & import("chart.js").ElementChartOptions<"pie"> & import("chart.js").PluginChartOptions<"pie"> & import("chart.js").DatasetChartOptions<"pie"> & import("chart.js").ScaleChartOptions<"pie"> & import("chart.js").DoughnutControllerChartOptions>>;
        readonly required: false;
    };
    readonly chartId: {
        readonly default: string;
        readonly type: StringConstructor;
    };
    readonly width: {
        readonly default: 400;
        readonly type: NumberConstructor;
    };
    readonly height: {
        readonly default: 400;
        readonly type: NumberConstructor;
    };
    readonly cssClasses: {
        readonly type: StringConstructor;
        readonly default: "";
    };
    readonly styles: {
        readonly type: import("@vue/composition-api").PropType<import("./vueproxy.types").StyleValue>;
    };
    readonly plugins: {
        readonly type: import("@vue/composition-api").PropType<import("chart.js").Plugin<keyof import("chart.js").ChartTypeRegistry, import("chart.js/types/basic").AnyObject>[]>;
        readonly default: () => never[];
    };
    readonly chartData: {
        readonly type: import("@vue/composition-api").PropType<import("chart.js").ChartData<"pie", number[], unknown>>;
        readonly required: true;
    };
    readonly onLabelsUpdate: {
        readonly type: import("@vue/composition-api").PropType<() => void>;
    };
    readonly onChartUpdate: {
        readonly type: import("@vue/composition-api").PropType<(chartInstance: import("chart.js").Chart<"pie", number[], unknown>) => void>;
    };
    readonly onChartDestroy: {
        readonly type: import("@vue/composition-api").PropType<() => void>;
    };
    readonly onChartRender: {
        readonly type: import("@vue/composition-api").PropType<(chartInstance: import("chart.js").Chart<"pie", number[], unknown>) => void>;
    };
}, {
    canvasRef: import("@vue/composition-api").Ref<HTMLCanvasElement | undefined>;
    renderChart: () => void;
    chartInstance: import("chart.js").Chart<"pie", number[], unknown> | null;
}, import("vue/types/options").DefaultData<import("vue/types/umd")>, import("vue/types/options").DefaultComputed, import("vue/types/options").DefaultMethods<import("vue/types/umd")>>;
export declare const PolarAreaChart: import("./vueproxy.types").VueProxy<{
    readonly options: {
        readonly type: import("@vue/composition-api").PropType<import("chart.js/types/utils")._DeepPartialObject<import("chart.js").CoreChartOptions<"polarArea"> & import("chart.js").ElementChartOptions<"polarArea"> & import("chart.js").PluginChartOptions<"polarArea"> & import("chart.js").DatasetChartOptions<"polarArea"> & import("chart.js").ScaleChartOptions<"polarArea"> & import("chart.js").PolarAreaControllerChartOptions>>;
        readonly required: false;
    };
    readonly chartId: {
        readonly default: string;
        readonly type: StringConstructor;
    };
    readonly width: {
        readonly default: 400;
        readonly type: NumberConstructor;
    };
    readonly height: {
        readonly default: 400;
        readonly type: NumberConstructor;
    };
    readonly cssClasses: {
        readonly type: StringConstructor;
        readonly default: "";
    };
    readonly styles: {
        readonly type: import("@vue/composition-api").PropType<import("./vueproxy.types").StyleValue>;
    };
    readonly plugins: {
        readonly type: import("@vue/composition-api").PropType<import("chart.js").Plugin<keyof import("chart.js").ChartTypeRegistry, import("chart.js/types/basic").AnyObject>[]>;
        readonly default: () => never[];
    };
    readonly chartData: {
        readonly type: import("@vue/composition-api").PropType<import("chart.js").ChartData<"polarArea", number[], unknown>>;
        readonly required: true;
    };
    readonly onLabelsUpdate: {
        readonly type: import("@vue/composition-api").PropType<() => void>;
    };
    readonly onChartUpdate: {
        readonly type: import("@vue/composition-api").PropType<(chartInstance: import("chart.js").Chart<"polarArea", number[], unknown>) => void>;
    };
    readonly onChartDestroy: {
        readonly type: import("@vue/composition-api").PropType<() => void>;
    };
    readonly onChartRender: {
        readonly type: import("@vue/composition-api").PropType<(chartInstance: import("chart.js").Chart<"polarArea", number[], unknown>) => void>;
    };
}, {
    canvasRef: import("@vue/composition-api").Ref<HTMLCanvasElement | undefined>;
    renderChart: () => void;
    chartInstance: import("chart.js").Chart<"polarArea", number[], unknown> | null;
}, import("vue/types/options").DefaultData<import("vue/types/umd")>, import("vue/types/options").DefaultComputed, import("vue/types/options").DefaultMethods<import("vue/types/umd")>>;
export declare const RadarChart: import("./vueproxy.types").VueProxy<{
    readonly options: {
        readonly type: import("@vue/composition-api").PropType<import("chart.js/types/utils")._DeepPartialObject<import("chart.js").CoreChartOptions<"radar"> & import("chart.js").ElementChartOptions<"radar"> & import("chart.js").PluginChartOptions<"radar"> & import("chart.js").DatasetChartOptions<"radar"> & import("chart.js").ScaleChartOptions<"radar"> & import("chart.js").LineControllerChartOptions>>;
        readonly required: false;
    };
    readonly chartId: {
        readonly default: string;
        readonly type: StringConstructor;
    };
    readonly width: {
        readonly default: 400;
        readonly type: NumberConstructor;
    };
    readonly height: {
        readonly default: 400;
        readonly type: NumberConstructor;
    };
    readonly cssClasses: {
        readonly type: StringConstructor;
        readonly default: "";
    };
    readonly styles: {
        readonly type: import("@vue/composition-api").PropType<import("./vueproxy.types").StyleValue>;
    };
    readonly plugins: {
        readonly type: import("@vue/composition-api").PropType<import("chart.js").Plugin<keyof import("chart.js").ChartTypeRegistry, import("chart.js/types/basic").AnyObject>[]>;
        readonly default: () => never[];
    };
    readonly chartData: {
        readonly type: import("@vue/composition-api").PropType<import("chart.js").ChartData<"radar", (number | null)[], unknown>>;
        readonly required: true;
    };
    readonly onLabelsUpdate: {
        readonly type: import("@vue/composition-api").PropType<() => void>;
    };
    readonly onChartUpdate: {
        readonly type: import("@vue/composition-api").PropType<(chartInstance: import("chart.js").Chart<"radar", (number | null)[], unknown>) => void>;
    };
    readonly onChartDestroy: {
        readonly type: import("@vue/composition-api").PropType<() => void>;
    };
    readonly onChartRender: {
        readonly type: import("@vue/composition-api").PropType<(chartInstance: import("chart.js").Chart<"radar", (number | null)[], unknown>) => void>;
    };
}, {
    canvasRef: import("@vue/composition-api").Ref<HTMLCanvasElement | undefined>;
    renderChart: () => void;
    chartInstance: import("chart.js").Chart<"radar", (number | null)[], unknown> | null;
}, import("vue/types/options").DefaultData<import("vue/types/umd")>, import("vue/types/options").DefaultComputed, import("vue/types/options").DefaultMethods<import("vue/types/umd")>>;
export declare const BubbleChart: import("./vueproxy.types").VueProxy<{
    readonly options: {
        readonly type: import("@vue/composition-api").PropType<import("chart.js/types/utils")._DeepPartialObject<import("chart.js").CoreChartOptions<"bubble"> & import("chart.js").ElementChartOptions<"bubble"> & import("chart.js").PluginChartOptions<"bubble"> & import("chart.js").DatasetChartOptions<"bubble"> & import("chart.js").ScaleChartOptions<"bubble">>>;
        readonly required: false;
    };
    readonly chartId: {
        readonly default: string;
        readonly type: StringConstructor;
    };
    readonly width: {
        readonly default: 400;
        readonly type: NumberConstructor;
    };
    readonly height: {
        readonly default: 400;
        readonly type: NumberConstructor;
    };
    readonly cssClasses: {
        readonly type: StringConstructor;
        readonly default: "";
    };
    readonly styles: {
        readonly type: import("@vue/composition-api").PropType<import("./vueproxy.types").StyleValue>;
    };
    readonly plugins: {
        readonly type: import("@vue/composition-api").PropType<import("chart.js").Plugin<keyof import("chart.js").ChartTypeRegistry, import("chart.js/types/basic").AnyObject>[]>;
        readonly default: () => never[];
    };
    readonly chartData: {
        readonly type: import("@vue/composition-api").PropType<import("chart.js").ChartData<"bubble", import("chart.js").BubbleDataPoint[], unknown>>;
        readonly required: true;
    };
    readonly onLabelsUpdate: {
        readonly type: import("@vue/composition-api").PropType<() => void>;
    };
    readonly onChartUpdate: {
        readonly type: import("@vue/composition-api").PropType<(chartInstance: import("chart.js").Chart<"bubble", import("chart.js").BubbleDataPoint[], unknown>) => void>;
    };
    readonly onChartDestroy: {
        readonly type: import("@vue/composition-api").PropType<() => void>;
    };
    readonly onChartRender: {
        readonly type: import("@vue/composition-api").PropType<(chartInstance: import("chart.js").Chart<"bubble", import("chart.js").BubbleDataPoint[], unknown>) => void>;
    };
}, {
    canvasRef: import("@vue/composition-api").Ref<HTMLCanvasElement | undefined>;
    renderChart: () => void;
    chartInstance: import("chart.js").Chart<"bubble", import("chart.js").BubbleDataPoint[], unknown> | null;
}, import("vue/types/options").DefaultData<import("vue/types/umd")>, import("vue/types/options").DefaultComputed, import("vue/types/options").DefaultMethods<import("vue/types/umd")>>;
export declare const ScatterChart: import("./vueproxy.types").VueProxy<{
    readonly options: {
        readonly type: import("@vue/composition-api").PropType<import("chart.js/types/utils")._DeepPartialObject<import("chart.js").CoreChartOptions<"scatter"> & import("chart.js").ElementChartOptions<"scatter"> & import("chart.js").PluginChartOptions<"scatter"> & import("chart.js").DatasetChartOptions<"scatter"> & import("chart.js").ScaleChartOptions<"scatter"> & import("chart.js").LineControllerChartOptions>>;
        readonly required: false;
    };
    readonly chartId: {
        readonly default: string;
        readonly type: StringConstructor;
    };
    readonly width: {
        readonly default: 400;
        readonly type: NumberConstructor;
    };
    readonly height: {
        readonly default: 400;
        readonly type: NumberConstructor;
    };
    readonly cssClasses: {
        readonly type: StringConstructor;
        readonly default: "";
    };
    readonly styles: {
        readonly type: import("@vue/composition-api").PropType<import("./vueproxy.types").StyleValue>;
    };
    readonly plugins: {
        readonly type: import("@vue/composition-api").PropType<import("chart.js").Plugin<keyof import("chart.js").ChartTypeRegistry, import("chart.js/types/basic").AnyObject>[]>;
        readonly default: () => never[];
    };
    readonly chartData: {
        readonly type: import("@vue/composition-api").PropType<import("chart.js").ChartData<"scatter", (number | import("chart.js").ScatterDataPoint | null)[], unknown>>;
        readonly required: true;
    };
    readonly onLabelsUpdate: {
        readonly type: import("@vue/composition-api").PropType<() => void>;
    };
    readonly onChartUpdate: {
        readonly type: import("@vue/composition-api").PropType<(chartInstance: import("chart.js").Chart<"scatter", (number | import("chart.js").ScatterDataPoint | null)[], unknown>) => void>;
    };
    readonly onChartDestroy: {
        readonly type: import("@vue/composition-api").PropType<() => void>;
    };
    readonly onChartRender: {
        readonly type: import("@vue/composition-api").PropType<(chartInstance: import("chart.js").Chart<"scatter", (number | import("chart.js").ScatterDataPoint | null)[], unknown>) => void>;
    };
}, {
    canvasRef: import("@vue/composition-api").Ref<HTMLCanvasElement | undefined>;
    renderChart: () => void;
    chartInstance: import("chart.js").Chart<"scatter", (number | import("chart.js").ScatterDataPoint | null)[], unknown> | null;
}, import("vue/types/options").DefaultData<import("vue/types/umd")>, import("vue/types/options").DefaultComputed, import("vue/types/options").DefaultMethods<import("vue/types/umd")>>;
declare const _default: {
    BarChart: import("./vueproxy.types").VueProxy<{
        readonly options: {
            readonly type: import("@vue/composition-api").PropType<import("chart.js/types/utils")._DeepPartialObject<import("chart.js").CoreChartOptions<"bar"> & import("chart.js").ElementChartOptions<"bar"> & import("chart.js").PluginChartOptions<"bar"> & import("chart.js").DatasetChartOptions<"bar"> & import("chart.js").ScaleChartOptions<"bar"> & import("chart.js").BarControllerChartOptions>>;
            readonly required: false;
        };
        readonly chartId: {
            readonly default: string;
            readonly type: StringConstructor;
        };
        readonly width: {
            readonly default: 400;
            readonly type: NumberConstructor;
        };
        readonly height: {
            readonly default: 400;
            readonly type: NumberConstructor;
        };
        readonly cssClasses: {
            readonly type: StringConstructor;
            readonly default: "";
        };
        readonly styles: {
            readonly type: import("@vue/composition-api").PropType<import("./vueproxy.types").StyleValue>;
        };
        readonly plugins: {
            readonly type: import("@vue/composition-api").PropType<import("chart.js").Plugin<keyof import("chart.js").ChartTypeRegistry, import("chart.js/types/basic").AnyObject>[]>;
            readonly default: () => never[];
        };
        readonly chartData: {
            readonly type: import("@vue/composition-api").PropType<import("chart.js").ChartData<"bar", number[], unknown>>;
            readonly required: true;
        };
        readonly onLabelsUpdate: {
            readonly type: import("@vue/composition-api").PropType<() => void>;
        };
        readonly onChartUpdate: {
            readonly type: import("@vue/composition-api").PropType<(chartInstance: import("chart.js").Chart<"bar", number[], unknown>) => void>;
        };
        readonly onChartDestroy: {
            readonly type: import("@vue/composition-api").PropType<() => void>;
        };
        readonly onChartRender: {
            readonly type: import("@vue/composition-api").PropType<(chartInstance: import("chart.js").Chart<"bar", number[], unknown>) => void>;
        };
    }, {
        canvasRef: import("@vue/composition-api").Ref<HTMLCanvasElement | undefined>;
        renderChart: () => void;
        chartInstance: import("chart.js").Chart<"bar", number[], unknown> | null;
    }, import("vue/types/options").DefaultData<import("vue/types/umd")>, import("vue/types/options").DefaultComputed, import("vue/types/options").DefaultMethods<import("vue/types/umd")>>;
    DoughnutChart: import("./vueproxy.types").VueProxy<{
        readonly options: {
            readonly type: import("@vue/composition-api").PropType<import("chart.js/types/utils")._DeepPartialObject<import("chart.js").CoreChartOptions<"doughnut"> & import("chart.js").ElementChartOptions<"doughnut"> & import("chart.js").PluginChartOptions<"doughnut"> & import("chart.js").DatasetChartOptions<"doughnut"> & import("chart.js").ScaleChartOptions<"doughnut"> & import("chart.js").DoughnutControllerChartOptions>>;
            readonly required: false;
        };
        readonly chartId: {
            readonly default: string;
            readonly type: StringConstructor;
        };
        readonly width: {
            readonly default: 400;
            readonly type: NumberConstructor;
        };
        readonly height: {
            readonly default: 400;
            readonly type: NumberConstructor;
        };
        readonly cssClasses: {
            readonly type: StringConstructor;
            readonly default: "";
        };
        readonly styles: {
            readonly type: import("@vue/composition-api").PropType<import("./vueproxy.types").StyleValue>;
        };
        readonly plugins: {
            readonly type: import("@vue/composition-api").PropType<import("chart.js").Plugin<keyof import("chart.js").ChartTypeRegistry, import("chart.js/types/basic").AnyObject>[]>;
            readonly default: () => never[];
        };
        readonly chartData: {
            readonly type: import("@vue/composition-api").PropType<import("chart.js").ChartData<"doughnut", number[], unknown>>;
            readonly required: true;
        };
        readonly onLabelsUpdate: {
            readonly type: import("@vue/composition-api").PropType<() => void>;
        };
        readonly onChartUpdate: {
            readonly type: import("@vue/composition-api").PropType<(chartInstance: import("chart.js").Chart<"doughnut", number[], unknown>) => void>;
        };
        readonly onChartDestroy: {
            readonly type: import("@vue/composition-api").PropType<() => void>;
        };
        readonly onChartRender: {
            readonly type: import("@vue/composition-api").PropType<(chartInstance: import("chart.js").Chart<"doughnut", number[], unknown>) => void>;
        };
    }, {
        canvasRef: import("@vue/composition-api").Ref<HTMLCanvasElement | undefined>;
        renderChart: () => void;
        chartInstance: import("chart.js").Chart<"doughnut", number[], unknown> | null;
    }, import("vue/types/options").DefaultData<import("vue/types/umd")>, import("vue/types/options").DefaultComputed, import("vue/types/options").DefaultMethods<import("vue/types/umd")>>;
    LineChart: import("./vueproxy.types").VueProxy<{
        readonly options: {
            readonly type: import("@vue/composition-api").PropType<import("chart.js/types/utils")._DeepPartialObject<import("chart.js").CoreChartOptions<"line"> & import("chart.js").ElementChartOptions<"line"> & import("chart.js").PluginChartOptions<"line"> & import("chart.js").DatasetChartOptions<"line"> & import("chart.js").ScaleChartOptions<"line"> & import("chart.js").LineControllerChartOptions>>;
            readonly required: false;
        };
        readonly chartId: {
            readonly default: string;
            readonly type: StringConstructor;
        };
        readonly width: {
            readonly default: 400;
            readonly type: NumberConstructor;
        };
        readonly height: {
            readonly default: 400;
            readonly type: NumberConstructor;
        };
        readonly cssClasses: {
            readonly type: StringConstructor;
            readonly default: "";
        };
        readonly styles: {
            readonly type: import("@vue/composition-api").PropType<import("./vueproxy.types").StyleValue>;
        };
        readonly plugins: {
            readonly type: import("@vue/composition-api").PropType<import("chart.js").Plugin<keyof import("chart.js").ChartTypeRegistry, import("chart.js/types/basic").AnyObject>[]>;
            readonly default: () => never[];
        };
        readonly chartData: {
            readonly type: import("@vue/composition-api").PropType<import("chart.js").ChartData<"line", (number | import("chart.js").ScatterDataPoint | null)[], unknown>>;
            readonly required: true;
        };
        readonly onLabelsUpdate: {
            readonly type: import("@vue/composition-api").PropType<() => void>;
        };
        readonly onChartUpdate: {
            readonly type: import("@vue/composition-api").PropType<(chartInstance: import("chart.js").Chart<"line", (number | import("chart.js").ScatterDataPoint | null)[], unknown>) => void>;
        };
        readonly onChartDestroy: {
            readonly type: import("@vue/composition-api").PropType<() => void>;
        };
        readonly onChartRender: {
            readonly type: import("@vue/composition-api").PropType<(chartInstance: import("chart.js").Chart<"line", (number | import("chart.js").ScatterDataPoint | null)[], unknown>) => void>;
        };
    }, {
        canvasRef: import("@vue/composition-api").Ref<HTMLCanvasElement | undefined>;
        renderChart: () => void;
        chartInstance: import("chart.js").Chart<"line", (number | import("chart.js").ScatterDataPoint | null)[], unknown> | null;
    }, import("vue/types/options").DefaultData<import("vue/types/umd")>, import("vue/types/options").DefaultComputed, import("vue/types/options").DefaultMethods<import("vue/types/umd")>>;
    PieChart: import("./vueproxy.types").VueProxy<{
        readonly options: {
            readonly type: import("@vue/composition-api").PropType<import("chart.js/types/utils")._DeepPartialObject<import("chart.js").CoreChartOptions<"pie"> & import("chart.js").ElementChartOptions<"pie"> & import("chart.js").PluginChartOptions<"pie"> & import("chart.js").DatasetChartOptions<"pie"> & import("chart.js").ScaleChartOptions<"pie"> & import("chart.js").DoughnutControllerChartOptions>>;
            readonly required: false;
        };
        readonly chartId: {
            readonly default: string;
            readonly type: StringConstructor;
        };
        readonly width: {
            readonly default: 400;
            readonly type: NumberConstructor;
        };
        readonly height: {
            readonly default: 400;
            readonly type: NumberConstructor;
        };
        readonly cssClasses: {
            readonly type: StringConstructor;
            readonly default: "";
        };
        readonly styles: {
            readonly type: import("@vue/composition-api").PropType<import("./vueproxy.types").StyleValue>;
        };
        readonly plugins: {
            readonly type: import("@vue/composition-api").PropType<import("chart.js").Plugin<keyof import("chart.js").ChartTypeRegistry, import("chart.js/types/basic").AnyObject>[]>;
            readonly default: () => never[];
        };
        readonly chartData: {
            readonly type: import("@vue/composition-api").PropType<import("chart.js").ChartData<"pie", number[], unknown>>;
            readonly required: true;
        };
        readonly onLabelsUpdate: {
            readonly type: import("@vue/composition-api").PropType<() => void>;
        };
        readonly onChartUpdate: {
            readonly type: import("@vue/composition-api").PropType<(chartInstance: import("chart.js").Chart<"pie", number[], unknown>) => void>;
        };
        readonly onChartDestroy: {
            readonly type: import("@vue/composition-api").PropType<() => void>;
        };
        readonly onChartRender: {
            readonly type: import("@vue/composition-api").PropType<(chartInstance: import("chart.js").Chart<"pie", number[], unknown>) => void>;
        };
    }, {
        canvasRef: import("@vue/composition-api").Ref<HTMLCanvasElement | undefined>;
        renderChart: () => void;
        chartInstance: import("chart.js").Chart<"pie", number[], unknown> | null;
    }, import("vue/types/options").DefaultData<import("vue/types/umd")>, import("vue/types/options").DefaultComputed, import("vue/types/options").DefaultMethods<import("vue/types/umd")>>;
    PolarAreaChart: import("./vueproxy.types").VueProxy<{
        readonly options: {
            readonly type: import("@vue/composition-api").PropType<import("chart.js/types/utils")._DeepPartialObject<import("chart.js").CoreChartOptions<"polarArea"> & import("chart.js").ElementChartOptions<"polarArea"> & import("chart.js").PluginChartOptions<"polarArea"> & import("chart.js").DatasetChartOptions<"polarArea"> & import("chart.js").ScaleChartOptions<"polarArea"> & import("chart.js").PolarAreaControllerChartOptions>>;
            readonly required: false;
        };
        readonly chartId: {
            readonly default: string;
            readonly type: StringConstructor;
        };
        readonly width: {
            readonly default: 400;
            readonly type: NumberConstructor;
        };
        readonly height: {
            readonly default: 400;
            readonly type: NumberConstructor;
        };
        readonly cssClasses: {
            readonly type: StringConstructor;
            readonly default: "";
        };
        readonly styles: {
            readonly type: import("@vue/composition-api").PropType<import("./vueproxy.types").StyleValue>;
        };
        readonly plugins: {
            readonly type: import("@vue/composition-api").PropType<import("chart.js").Plugin<keyof import("chart.js").ChartTypeRegistry, import("chart.js/types/basic").AnyObject>[]>;
            readonly default: () => never[];
        };
        readonly chartData: {
            readonly type: import("@vue/composition-api").PropType<import("chart.js").ChartData<"polarArea", number[], unknown>>;
            readonly required: true;
        };
        readonly onLabelsUpdate: {
            readonly type: import("@vue/composition-api").PropType<() => void>;
        };
        readonly onChartUpdate: {
            readonly type: import("@vue/composition-api").PropType<(chartInstance: import("chart.js").Chart<"polarArea", number[], unknown>) => void>;
        };
        readonly onChartDestroy: {
            readonly type: import("@vue/composition-api").PropType<() => void>;
        };
        readonly onChartRender: {
            readonly type: import("@vue/composition-api").PropType<(chartInstance: import("chart.js").Chart<"polarArea", number[], unknown>) => void>;
        };
    }, {
        canvasRef: import("@vue/composition-api").Ref<HTMLCanvasElement | undefined>;
        renderChart: () => void;
        chartInstance: import("chart.js").Chart<"polarArea", number[], unknown> | null;
    }, import("vue/types/options").DefaultData<import("vue/types/umd")>, import("vue/types/options").DefaultComputed, import("vue/types/options").DefaultMethods<import("vue/types/umd")>>;
    RadarChart: import("./vueproxy.types").VueProxy<{
        readonly options: {
            readonly type: import("@vue/composition-api").PropType<import("chart.js/types/utils")._DeepPartialObject<import("chart.js").CoreChartOptions<"radar"> & import("chart.js").ElementChartOptions<"radar"> & import("chart.js").PluginChartOptions<"radar"> & import("chart.js").DatasetChartOptions<"radar"> & import("chart.js").ScaleChartOptions<"radar"> & import("chart.js").LineControllerChartOptions>>;
            readonly required: false;
        };
        readonly chartId: {
            readonly default: string;
            readonly type: StringConstructor;
        };
        readonly width: {
            readonly default: 400;
            readonly type: NumberConstructor;
        };
        readonly height: {
            readonly default: 400;
            readonly type: NumberConstructor;
        };
        readonly cssClasses: {
            readonly type: StringConstructor;
            readonly default: "";
        };
        readonly styles: {
            readonly type: import("@vue/composition-api").PropType<import("./vueproxy.types").StyleValue>;
        };
        readonly plugins: {
            readonly type: import("@vue/composition-api").PropType<import("chart.js").Plugin<keyof import("chart.js").ChartTypeRegistry, import("chart.js/types/basic").AnyObject>[]>;
            readonly default: () => never[];
        };
        readonly chartData: {
            readonly type: import("@vue/composition-api").PropType<import("chart.js").ChartData<"radar", (number | null)[], unknown>>;
            readonly required: true;
        };
        readonly onLabelsUpdate: {
            readonly type: import("@vue/composition-api").PropType<() => void>;
        };
        readonly onChartUpdate: {
            readonly type: import("@vue/composition-api").PropType<(chartInstance: import("chart.js").Chart<"radar", (number | null)[], unknown>) => void>;
        };
        readonly onChartDestroy: {
            readonly type: import("@vue/composition-api").PropType<() => void>;
        };
        readonly onChartRender: {
            readonly type: import("@vue/composition-api").PropType<(chartInstance: import("chart.js").Chart<"radar", (number | null)[], unknown>) => void>;
        };
    }, {
        canvasRef: import("@vue/composition-api").Ref<HTMLCanvasElement | undefined>;
        renderChart: () => void;
        chartInstance: import("chart.js").Chart<"radar", (number | null)[], unknown> | null;
    }, import("vue/types/options").DefaultData<import("vue/types/umd")>, import("vue/types/options").DefaultComputed, import("vue/types/options").DefaultMethods<import("vue/types/umd")>>;
    BubbleChart: import("./vueproxy.types").VueProxy<{
        readonly options: {
            readonly type: import("@vue/composition-api").PropType<import("chart.js/types/utils")._DeepPartialObject<import("chart.js").CoreChartOptions<"bubble"> & import("chart.js").ElementChartOptions<"bubble"> & import("chart.js").PluginChartOptions<"bubble"> & import("chart.js").DatasetChartOptions<"bubble"> & import("chart.js").ScaleChartOptions<"bubble">>>;
            readonly required: false;
        };
        readonly chartId: {
            readonly default: string;
            readonly type: StringConstructor;
        };
        readonly width: {
            readonly default: 400;
            readonly type: NumberConstructor;
        };
        readonly height: {
            readonly default: 400;
            readonly type: NumberConstructor;
        };
        readonly cssClasses: {
            readonly type: StringConstructor;
            readonly default: "";
        };
        readonly styles: {
            readonly type: import("@vue/composition-api").PropType<import("./vueproxy.types").StyleValue>;
        };
        readonly plugins: {
            readonly type: import("@vue/composition-api").PropType<import("chart.js").Plugin<keyof import("chart.js").ChartTypeRegistry, import("chart.js/types/basic").AnyObject>[]>;
            readonly default: () => never[];
        };
        readonly chartData: {
            readonly type: import("@vue/composition-api").PropType<import("chart.js").ChartData<"bubble", import("chart.js").BubbleDataPoint[], unknown>>;
            readonly required: true;
        };
        readonly onLabelsUpdate: {
            readonly type: import("@vue/composition-api").PropType<() => void>;
        };
        readonly onChartUpdate: {
            readonly type: import("@vue/composition-api").PropType<(chartInstance: import("chart.js").Chart<"bubble", import("chart.js").BubbleDataPoint[], unknown>) => void>;
        };
        readonly onChartDestroy: {
            readonly type: import("@vue/composition-api").PropType<() => void>;
        };
        readonly onChartRender: {
            readonly type: import("@vue/composition-api").PropType<(chartInstance: import("chart.js").Chart<"bubble", import("chart.js").BubbleDataPoint[], unknown>) => void>;
        };
    }, {
        canvasRef: import("@vue/composition-api").Ref<HTMLCanvasElement | undefined>;
        renderChart: () => void;
        chartInstance: import("chart.js").Chart<"bubble", import("chart.js").BubbleDataPoint[], unknown> | null;
    }, import("vue/types/options").DefaultData<import("vue/types/umd")>, import("vue/types/options").DefaultComputed, import("vue/types/options").DefaultMethods<import("vue/types/umd")>>;
    ScatterChart: import("./vueproxy.types").VueProxy<{
        readonly options: {
            readonly type: import("@vue/composition-api").PropType<import("chart.js/types/utils")._DeepPartialObject<import("chart.js").CoreChartOptions<"scatter"> & import("chart.js").ElementChartOptions<"scatter"> & import("chart.js").PluginChartOptions<"scatter"> & import("chart.js").DatasetChartOptions<"scatter"> & import("chart.js").ScaleChartOptions<"scatter"> & import("chart.js").LineControllerChartOptions>>;
            readonly required: false;
        };
        readonly chartId: {
            readonly default: string;
            readonly type: StringConstructor;
        };
        readonly width: {
            readonly default: 400;
            readonly type: NumberConstructor;
        };
        readonly height: {
            readonly default: 400;
            readonly type: NumberConstructor;
        };
        readonly cssClasses: {
            readonly type: StringConstructor;
            readonly default: "";
        };
        readonly styles: {
            readonly type: import("@vue/composition-api").PropType<import("./vueproxy.types").StyleValue>;
        };
        readonly plugins: {
            readonly type: import("@vue/composition-api").PropType<import("chart.js").Plugin<keyof import("chart.js").ChartTypeRegistry, import("chart.js/types/basic").AnyObject>[]>;
            readonly default: () => never[];
        };
        readonly chartData: {
            readonly type: import("@vue/composition-api").PropType<import("chart.js").ChartData<"scatter", (number | import("chart.js").ScatterDataPoint | null)[], unknown>>;
            readonly required: true;
        };
        readonly onLabelsUpdate: {
            readonly type: import("@vue/composition-api").PropType<() => void>;
        };
        readonly onChartUpdate: {
            readonly type: import("@vue/composition-api").PropType<(chartInstance: import("chart.js").Chart<"scatter", (number | import("chart.js").ScatterDataPoint | null)[], unknown>) => void>;
        };
        readonly onChartDestroy: {
            readonly type: import("@vue/composition-api").PropType<() => void>;
        };
        readonly onChartRender: {
            readonly type: import("@vue/composition-api").PropType<(chartInstance: import("chart.js").Chart<"scatter", (number | import("chart.js").ScatterDataPoint | null)[], unknown>) => void>;
        };
    }, {
        canvasRef: import("@vue/composition-api").Ref<HTMLCanvasElement | undefined>;
        renderChart: () => void;
        chartInstance: import("chart.js").Chart<"scatter", (number | import("chart.js").ScatterDataPoint | null)[], unknown> | null;
    }, import("vue/types/options").DefaultData<import("vue/types/umd")>, import("vue/types/options").DefaultComputed, import("vue/types/options").DefaultMethods<import("vue/types/umd")>>;
    defineChartComponent: <TType extends keyof import("chart.js").ChartTypeRegistry = keyof import("chart.js").ChartTypeRegistry>(chartId: string, chartType: TType) => import("./vueproxy.types").VueProxy<{
        readonly options: {
            readonly type: import("@vue/composition-api").PropType<import("chart.js/types/utils").DeepPartial<import("chart.js").CoreChartOptions<TType> & import("chart.js").ElementChartOptions<TType> & import("chart.js").PluginChartOptions<TType> & import("chart.js").DatasetChartOptions<TType> & import("chart.js").ScaleChartOptions<TType> & import("chart.js").ChartTypeRegistry[TType]["chartOptions"]>>;
            readonly required: false;
        };
        readonly chartId: {
            readonly default: string;
            readonly type: StringConstructor;
        };
        readonly width: {
            readonly default: 400;
            readonly type: NumberConstructor;
        };
        readonly height: {
            readonly default: 400;
            readonly type: NumberConstructor;
        };
        readonly cssClasses: {
            readonly type: StringConstructor;
            readonly default: "";
        };
        readonly styles: {
            readonly type: import("@vue/composition-api").PropType<import("./vueproxy.types").StyleValue>;
        };
        readonly plugins: {
            readonly type: import("@vue/composition-api").PropType<import("chart.js").Plugin<keyof import("chart.js").ChartTypeRegistry, import("chart.js/types/basic").AnyObject>[]>;
            readonly default: () => never[];
        };
        readonly chartData: {
            readonly type: import("@vue/composition-api").PropType<import("chart.js").ChartData<TType, import("chart.js/types/utils").DistributiveArray<import("chart.js").ChartTypeRegistry[TType]["defaultDataPoint"]>, unknown>>;
            readonly required: true;
        };
        readonly onLabelsUpdate: {
            readonly type: import("@vue/composition-api").PropType<() => void>;
        };
        readonly onChartUpdate: {
            readonly type: import("@vue/composition-api").PropType<(chartInstance: import("chart.js").Chart<TType, import("chart.js/types/utils").DistributiveArray<import("chart.js").ChartTypeRegistry[TType]["defaultDataPoint"]>, unknown>) => void>;
        };
        readonly onChartDestroy: {
            readonly type: import("@vue/composition-api").PropType<() => void>;
        };
        readonly onChartRender: {
            readonly type: import("@vue/composition-api").PropType<(chartInstance: import("chart.js").Chart<TType, import("chart.js/types/utils").DistributiveArray<import("chart.js").ChartTypeRegistry[TType]["defaultDataPoint"]>, unknown>) => void>;
        };
    }, {
        canvasRef: import("@vue/composition-api").Ref<HTMLCanvasElement | undefined>;
        renderChart: () => void;
        chartInstance: import("chart.js").Chart<TType, import("chart.js/types/utils").DistributiveArray<import("chart.js").ChartTypeRegistry[TType]["defaultDataPoint"]>, unknown> | null;
    }, import("vue/types/options").DefaultData<import("vue/types/umd")>, import("vue/types/options").DefaultComputed, import("vue/types/options").DefaultMethods<import("vue/types/umd")>>;
>>>>>>> bdc7e24f
};
export default _default;<|MERGE_RESOLUTION|>--- conflicted
+++ resolved
@@ -1,860 +1,138 @@
 export { defineChartComponent } from './components';
 export { ExtractComponentData, ExtractComponentProps } from './utils';
-<<<<<<< HEAD
 export * from './hooks';
-export declare const BarChart: import("./vueproxy.types").VueProxy<import("./types").ChartPropsOptions<"bar">, import("./components").ComponentData<"bar">, import("vue/types/options").DefaultData<import("vue/types/umd")>, import("vue/types/options").DefaultComputed, import("vue/types/options").DefaultMethods<import("vue/types/umd")>>;
-export declare const DoughnutChart: import("./vueproxy.types").VueProxy<import("./types").ChartPropsOptions<"doughnut">, import("./components").ComponentData<"doughnut">, import("vue/types/options").DefaultData<import("vue/types/umd")>, import("vue/types/options").DefaultComputed, import("vue/types/options").DefaultMethods<import("vue/types/umd")>>;
-export declare const LineChart: import("./vueproxy.types").VueProxy<import("./types").ChartPropsOptions<"line">, import("./components").ComponentData<"line">, import("vue/types/options").DefaultData<import("vue/types/umd")>, import("vue/types/options").DefaultComputed, import("vue/types/options").DefaultMethods<import("vue/types/umd")>>;
-export declare const PieChart: import("./vueproxy.types").VueProxy<import("./types").ChartPropsOptions<"pie">, import("./components").ComponentData<"pie">, import("vue/types/options").DefaultData<import("vue/types/umd")>, import("vue/types/options").DefaultComputed, import("vue/types/options").DefaultMethods<import("vue/types/umd")>>;
-export declare const PolarAreaChart: import("./vueproxy.types").VueProxy<import("./types").ChartPropsOptions<"polarArea">, import("./components").ComponentData<"polarArea">, import("vue/types/options").DefaultData<import("vue/types/umd")>, import("vue/types/options").DefaultComputed, import("vue/types/options").DefaultMethods<import("vue/types/umd")>>;
-export declare const RadarChart: import("./vueproxy.types").VueProxy<import("./types").ChartPropsOptions<"radar">, import("./components").ComponentData<"radar">, import("vue/types/options").DefaultData<import("vue/types/umd")>, import("vue/types/options").DefaultComputed, import("vue/types/options").DefaultMethods<import("vue/types/umd")>>;
-export declare const BubbleChart: import("./vueproxy.types").VueProxy<import("./types").ChartPropsOptions<"bubble">, import("./components").ComponentData<"bubble">, import("vue/types/options").DefaultData<import("vue/types/umd")>, import("vue/types/options").DefaultComputed, import("vue/types/options").DefaultMethods<import("vue/types/umd")>>;
-export declare const ScatterChart: import("./vueproxy.types").VueProxy<import("./types").ChartPropsOptions<"scatter">, import("./components").ComponentData<"scatter">, import("vue/types/options").DefaultData<import("vue/types/umd")>, import("vue/types/options").DefaultComputed, import("vue/types/options").DefaultMethods<import("vue/types/umd")>>;
+export declare const BarChart: import('./vueproxy.types').VueProxy<
+  import('./types').ChartPropsOptions<'bar'>,
+  import('./components').ComponentData<'bar'>,
+  import('vue/types/options').DefaultData<import('vue/types/umd')>,
+  import('vue/types/options').DefaultComputed,
+  import('vue/types/options').DefaultMethods<import('vue/types/umd')>
+>;
+export declare const DoughnutChart: import('./vueproxy.types').VueProxy<
+  import('./types').ChartPropsOptions<'doughnut'>,
+  import('./components').ComponentData<'doughnut'>,
+  import('vue/types/options').DefaultData<import('vue/types/umd')>,
+  import('vue/types/options').DefaultComputed,
+  import('vue/types/options').DefaultMethods<import('vue/types/umd')>
+>;
+export declare const LineChart: import('./vueproxy.types').VueProxy<
+  import('./types').ChartPropsOptions<'line'>,
+  import('./components').ComponentData<'line'>,
+  import('vue/types/options').DefaultData<import('vue/types/umd')>,
+  import('vue/types/options').DefaultComputed,
+  import('vue/types/options').DefaultMethods<import('vue/types/umd')>
+>;
+export declare const PieChart: import('./vueproxy.types').VueProxy<
+  import('./types').ChartPropsOptions<'pie'>,
+  import('./components').ComponentData<'pie'>,
+  import('vue/types/options').DefaultData<import('vue/types/umd')>,
+  import('vue/types/options').DefaultComputed,
+  import('vue/types/options').DefaultMethods<import('vue/types/umd')>
+>;
+export declare const PolarAreaChart: import('./vueproxy.types').VueProxy<
+  import('./types').ChartPropsOptions<'polarArea'>,
+  import('./components').ComponentData<'polarArea'>,
+  import('vue/types/options').DefaultData<import('vue/types/umd')>,
+  import('vue/types/options').DefaultComputed,
+  import('vue/types/options').DefaultMethods<import('vue/types/umd')>
+>;
+export declare const RadarChart: import('./vueproxy.types').VueProxy<
+  import('./types').ChartPropsOptions<'radar'>,
+  import('./components').ComponentData<'radar'>,
+  import('vue/types/options').DefaultData<import('vue/types/umd')>,
+  import('vue/types/options').DefaultComputed,
+  import('vue/types/options').DefaultMethods<import('vue/types/umd')>
+>;
+export declare const BubbleChart: import('./vueproxy.types').VueProxy<
+  import('./types').ChartPropsOptions<'bubble'>,
+  import('./components').ComponentData<'bubble'>,
+  import('vue/types/options').DefaultData<import('vue/types/umd')>,
+  import('vue/types/options').DefaultComputed,
+  import('vue/types/options').DefaultMethods<import('vue/types/umd')>
+>;
+export declare const ScatterChart: import('./vueproxy.types').VueProxy<
+  import('./types').ChartPropsOptions<'scatter'>,
+  import('./components').ComponentData<'scatter'>,
+  import('vue/types/options').DefaultData<import('vue/types/umd')>,
+  import('vue/types/options').DefaultComputed,
+  import('vue/types/options').DefaultMethods<import('vue/types/umd')>
+>;
 declare const _default: {
-    BarChart: import("./vueproxy.types").VueProxy<import("./types").ChartPropsOptions<"bar">, import("./components").ComponentData<"bar">, import("vue/types/options").DefaultData<import("vue/types/umd")>, import("vue/types/options").DefaultComputed, import("vue/types/options").DefaultMethods<import("vue/types/umd")>>;
-    DoughnutChart: import("./vueproxy.types").VueProxy<import("./types").ChartPropsOptions<"doughnut">, import("./components").ComponentData<"doughnut">, import("vue/types/options").DefaultData<import("vue/types/umd")>, import("vue/types/options").DefaultComputed, import("vue/types/options").DefaultMethods<import("vue/types/umd")>>;
-    LineChart: import("./vueproxy.types").VueProxy<import("./types").ChartPropsOptions<"line">, import("./components").ComponentData<"line">, import("vue/types/options").DefaultData<import("vue/types/umd")>, import("vue/types/options").DefaultComputed, import("vue/types/options").DefaultMethods<import("vue/types/umd")>>;
-    PieChart: import("./vueproxy.types").VueProxy<import("./types").ChartPropsOptions<"pie">, import("./components").ComponentData<"pie">, import("vue/types/options").DefaultData<import("vue/types/umd")>, import("vue/types/options").DefaultComputed, import("vue/types/options").DefaultMethods<import("vue/types/umd")>>;
-    PolarAreaChart: import("./vueproxy.types").VueProxy<import("./types").ChartPropsOptions<"polarArea">, import("./components").ComponentData<"polarArea">, import("vue/types/options").DefaultData<import("vue/types/umd")>, import("vue/types/options").DefaultComputed, import("vue/types/options").DefaultMethods<import("vue/types/umd")>>;
-    RadarChart: import("./vueproxy.types").VueProxy<import("./types").ChartPropsOptions<"radar">, import("./components").ComponentData<"radar">, import("vue/types/options").DefaultData<import("vue/types/umd")>, import("vue/types/options").DefaultComputed, import("vue/types/options").DefaultMethods<import("vue/types/umd")>>;
-    BubbleChart: import("./vueproxy.types").VueProxy<import("./types").ChartPropsOptions<"bubble">, import("./components").ComponentData<"bubble">, import("vue/types/options").DefaultData<import("vue/types/umd")>, import("vue/types/options").DefaultComputed, import("vue/types/options").DefaultMethods<import("vue/types/umd")>>;
-    ScatterChart: import("./vueproxy.types").VueProxy<import("./types").ChartPropsOptions<"scatter">, import("./components").ComponentData<"scatter">, import("vue/types/options").DefaultData<import("vue/types/umd")>, import("vue/types/options").DefaultComputed, import("vue/types/options").DefaultMethods<import("vue/types/umd")>>;
-    defineChartComponent: <TType extends "bar" | "line" | "scatter" | "bubble" | "pie" | "doughnut" | "polarArea" | "radar" = "bar" | "line" | "scatter" | "bubble" | "pie" | "doughnut" | "polarArea" | "radar">(chartId: string, chartType: TType) => import("./vueproxy.types").VueProxy<import("./types").ChartPropsOptions<TType>, import("./components").ComponentData<TType>, import("vue/types/options").DefaultData<import("vue/types/umd")>, import("vue/types/options").DefaultComputed, import("vue/types/options").DefaultMethods<import("vue/types/umd")>>;
-=======
-export declare const BarChart: import("./vueproxy.types").VueProxy<{
-    readonly options: {
-        readonly type: import("@vue/composition-api").PropType<import("chart.js/types/utils")._DeepPartialObject<import("chart.js").CoreChartOptions<"bar"> & import("chart.js").ElementChartOptions<"bar"> & import("chart.js").PluginChartOptions<"bar"> & import("chart.js").DatasetChartOptions<"bar"> & import("chart.js").ScaleChartOptions<"bar"> & import("chart.js").BarControllerChartOptions>>;
-        readonly required: false;
-    };
-    readonly chartId: {
-        readonly default: string;
-        readonly type: StringConstructor;
-    };
-    readonly width: {
-        readonly default: 400;
-        readonly type: NumberConstructor;
-    };
-    readonly height: {
-        readonly default: 400;
-        readonly type: NumberConstructor;
-    };
-    readonly cssClasses: {
-        readonly type: StringConstructor;
-        readonly default: "";
-    };
-    readonly styles: {
-        readonly type: import("@vue/composition-api").PropType<import("./vueproxy.types").StyleValue>;
-    };
-    readonly plugins: {
-        readonly type: import("@vue/composition-api").PropType<import("chart.js").Plugin<keyof import("chart.js").ChartTypeRegistry, import("chart.js/types/basic").AnyObject>[]>;
-        readonly default: () => never[];
-    };
-    readonly chartData: {
-        readonly type: import("@vue/composition-api").PropType<import("chart.js").ChartData<"bar", number[], unknown>>;
-        readonly required: true;
-    };
-    readonly onLabelsUpdate: {
-        readonly type: import("@vue/composition-api").PropType<() => void>;
-    };
-    readonly onChartUpdate: {
-        readonly type: import("@vue/composition-api").PropType<(chartInstance: import("chart.js").Chart<"bar", number[], unknown>) => void>;
-    };
-    readonly onChartDestroy: {
-        readonly type: import("@vue/composition-api").PropType<() => void>;
-    };
-    readonly onChartRender: {
-        readonly type: import("@vue/composition-api").PropType<(chartInstance: import("chart.js").Chart<"bar", number[], unknown>) => void>;
-    };
-}, {
-    canvasRef: import("@vue/composition-api").Ref<HTMLCanvasElement | undefined>;
-    renderChart: () => void;
-    chartInstance: import("chart.js").Chart<"bar", number[], unknown> | null;
-}, import("vue/types/options").DefaultData<import("vue/types/umd")>, import("vue/types/options").DefaultComputed, import("vue/types/options").DefaultMethods<import("vue/types/umd")>>;
-export declare const DoughnutChart: import("./vueproxy.types").VueProxy<{
-    readonly options: {
-        readonly type: import("@vue/composition-api").PropType<import("chart.js/types/utils")._DeepPartialObject<import("chart.js").CoreChartOptions<"doughnut"> & import("chart.js").ElementChartOptions<"doughnut"> & import("chart.js").PluginChartOptions<"doughnut"> & import("chart.js").DatasetChartOptions<"doughnut"> & import("chart.js").ScaleChartOptions<"doughnut"> & import("chart.js").DoughnutControllerChartOptions>>;
-        readonly required: false;
-    };
-    readonly chartId: {
-        readonly default: string;
-        readonly type: StringConstructor;
-    };
-    readonly width: {
-        readonly default: 400;
-        readonly type: NumberConstructor;
-    };
-    readonly height: {
-        readonly default: 400;
-        readonly type: NumberConstructor;
-    };
-    readonly cssClasses: {
-        readonly type: StringConstructor;
-        readonly default: "";
-    };
-    readonly styles: {
-        readonly type: import("@vue/composition-api").PropType<import("./vueproxy.types").StyleValue>;
-    };
-    readonly plugins: {
-        readonly type: import("@vue/composition-api").PropType<import("chart.js").Plugin<keyof import("chart.js").ChartTypeRegistry, import("chart.js/types/basic").AnyObject>[]>;
-        readonly default: () => never[];
-    };
-    readonly chartData: {
-        readonly type: import("@vue/composition-api").PropType<import("chart.js").ChartData<"doughnut", number[], unknown>>;
-        readonly required: true;
-    };
-    readonly onLabelsUpdate: {
-        readonly type: import("@vue/composition-api").PropType<() => void>;
-    };
-    readonly onChartUpdate: {
-        readonly type: import("@vue/composition-api").PropType<(chartInstance: import("chart.js").Chart<"doughnut", number[], unknown>) => void>;
-    };
-    readonly onChartDestroy: {
-        readonly type: import("@vue/composition-api").PropType<() => void>;
-    };
-    readonly onChartRender: {
-        readonly type: import("@vue/composition-api").PropType<(chartInstance: import("chart.js").Chart<"doughnut", number[], unknown>) => void>;
-    };
-}, {
-    canvasRef: import("@vue/composition-api").Ref<HTMLCanvasElement | undefined>;
-    renderChart: () => void;
-    chartInstance: import("chart.js").Chart<"doughnut", number[], unknown> | null;
-}, import("vue/types/options").DefaultData<import("vue/types/umd")>, import("vue/types/options").DefaultComputed, import("vue/types/options").DefaultMethods<import("vue/types/umd")>>;
-export declare const LineChart: import("./vueproxy.types").VueProxy<{
-    readonly options: {
-        readonly type: import("@vue/composition-api").PropType<import("chart.js/types/utils")._DeepPartialObject<import("chart.js").CoreChartOptions<"line"> & import("chart.js").ElementChartOptions<"line"> & import("chart.js").PluginChartOptions<"line"> & import("chart.js").DatasetChartOptions<"line"> & import("chart.js").ScaleChartOptions<"line"> & import("chart.js").LineControllerChartOptions>>;
-        readonly required: false;
-    };
-    readonly chartId: {
-        readonly default: string;
-        readonly type: StringConstructor;
-    };
-    readonly width: {
-        readonly default: 400;
-        readonly type: NumberConstructor;
-    };
-    readonly height: {
-        readonly default: 400;
-        readonly type: NumberConstructor;
-    };
-    readonly cssClasses: {
-        readonly type: StringConstructor;
-        readonly default: "";
-    };
-    readonly styles: {
-        readonly type: import("@vue/composition-api").PropType<import("./vueproxy.types").StyleValue>;
-    };
-    readonly plugins: {
-        readonly type: import("@vue/composition-api").PropType<import("chart.js").Plugin<keyof import("chart.js").ChartTypeRegistry, import("chart.js/types/basic").AnyObject>[]>;
-        readonly default: () => never[];
-    };
-    readonly chartData: {
-        readonly type: import("@vue/composition-api").PropType<import("chart.js").ChartData<"line", (number | import("chart.js").ScatterDataPoint | null)[], unknown>>;
-        readonly required: true;
-    };
-    readonly onLabelsUpdate: {
-        readonly type: import("@vue/composition-api").PropType<() => void>;
-    };
-    readonly onChartUpdate: {
-        readonly type: import("@vue/composition-api").PropType<(chartInstance: import("chart.js").Chart<"line", (number | import("chart.js").ScatterDataPoint | null)[], unknown>) => void>;
-    };
-    readonly onChartDestroy: {
-        readonly type: import("@vue/composition-api").PropType<() => void>;
-    };
-    readonly onChartRender: {
-        readonly type: import("@vue/composition-api").PropType<(chartInstance: import("chart.js").Chart<"line", (number | import("chart.js").ScatterDataPoint | null)[], unknown>) => void>;
-    };
-}, {
-    canvasRef: import("@vue/composition-api").Ref<HTMLCanvasElement | undefined>;
-    renderChart: () => void;
-    chartInstance: import("chart.js").Chart<"line", (number | import("chart.js").ScatterDataPoint | null)[], unknown> | null;
-}, import("vue/types/options").DefaultData<import("vue/types/umd")>, import("vue/types/options").DefaultComputed, import("vue/types/options").DefaultMethods<import("vue/types/umd")>>;
-export declare const PieChart: import("./vueproxy.types").VueProxy<{
-    readonly options: {
-        readonly type: import("@vue/composition-api").PropType<import("chart.js/types/utils")._DeepPartialObject<import("chart.js").CoreChartOptions<"pie"> & import("chart.js").ElementChartOptions<"pie"> & import("chart.js").PluginChartOptions<"pie"> & import("chart.js").DatasetChartOptions<"pie"> & import("chart.js").ScaleChartOptions<"pie"> & import("chart.js").DoughnutControllerChartOptions>>;
-        readonly required: false;
-    };
-    readonly chartId: {
-        readonly default: string;
-        readonly type: StringConstructor;
-    };
-    readonly width: {
-        readonly default: 400;
-        readonly type: NumberConstructor;
-    };
-    readonly height: {
-        readonly default: 400;
-        readonly type: NumberConstructor;
-    };
-    readonly cssClasses: {
-        readonly type: StringConstructor;
-        readonly default: "";
-    };
-    readonly styles: {
-        readonly type: import("@vue/composition-api").PropType<import("./vueproxy.types").StyleValue>;
-    };
-    readonly plugins: {
-        readonly type: import("@vue/composition-api").PropType<import("chart.js").Plugin<keyof import("chart.js").ChartTypeRegistry, import("chart.js/types/basic").AnyObject>[]>;
-        readonly default: () => never[];
-    };
-    readonly chartData: {
-        readonly type: import("@vue/composition-api").PropType<import("chart.js").ChartData<"pie", number[], unknown>>;
-        readonly required: true;
-    };
-    readonly onLabelsUpdate: {
-        readonly type: import("@vue/composition-api").PropType<() => void>;
-    };
-    readonly onChartUpdate: {
-        readonly type: import("@vue/composition-api").PropType<(chartInstance: import("chart.js").Chart<"pie", number[], unknown>) => void>;
-    };
-    readonly onChartDestroy: {
-        readonly type: import("@vue/composition-api").PropType<() => void>;
-    };
-    readonly onChartRender: {
-        readonly type: import("@vue/composition-api").PropType<(chartInstance: import("chart.js").Chart<"pie", number[], unknown>) => void>;
-    };
-}, {
-    canvasRef: import("@vue/composition-api").Ref<HTMLCanvasElement | undefined>;
-    renderChart: () => void;
-    chartInstance: import("chart.js").Chart<"pie", number[], unknown> | null;
-}, import("vue/types/options").DefaultData<import("vue/types/umd")>, import("vue/types/options").DefaultComputed, import("vue/types/options").DefaultMethods<import("vue/types/umd")>>;
-export declare const PolarAreaChart: import("./vueproxy.types").VueProxy<{
-    readonly options: {
-        readonly type: import("@vue/composition-api").PropType<import("chart.js/types/utils")._DeepPartialObject<import("chart.js").CoreChartOptions<"polarArea"> & import("chart.js").ElementChartOptions<"polarArea"> & import("chart.js").PluginChartOptions<"polarArea"> & import("chart.js").DatasetChartOptions<"polarArea"> & import("chart.js").ScaleChartOptions<"polarArea"> & import("chart.js").PolarAreaControllerChartOptions>>;
-        readonly required: false;
-    };
-    readonly chartId: {
-        readonly default: string;
-        readonly type: StringConstructor;
-    };
-    readonly width: {
-        readonly default: 400;
-        readonly type: NumberConstructor;
-    };
-    readonly height: {
-        readonly default: 400;
-        readonly type: NumberConstructor;
-    };
-    readonly cssClasses: {
-        readonly type: StringConstructor;
-        readonly default: "";
-    };
-    readonly styles: {
-        readonly type: import("@vue/composition-api").PropType<import("./vueproxy.types").StyleValue>;
-    };
-    readonly plugins: {
-        readonly type: import("@vue/composition-api").PropType<import("chart.js").Plugin<keyof import("chart.js").ChartTypeRegistry, import("chart.js/types/basic").AnyObject>[]>;
-        readonly default: () => never[];
-    };
-    readonly chartData: {
-        readonly type: import("@vue/composition-api").PropType<import("chart.js").ChartData<"polarArea", number[], unknown>>;
-        readonly required: true;
-    };
-    readonly onLabelsUpdate: {
-        readonly type: import("@vue/composition-api").PropType<() => void>;
-    };
-    readonly onChartUpdate: {
-        readonly type: import("@vue/composition-api").PropType<(chartInstance: import("chart.js").Chart<"polarArea", number[], unknown>) => void>;
-    };
-    readonly onChartDestroy: {
-        readonly type: import("@vue/composition-api").PropType<() => void>;
-    };
-    readonly onChartRender: {
-        readonly type: import("@vue/composition-api").PropType<(chartInstance: import("chart.js").Chart<"polarArea", number[], unknown>) => void>;
-    };
-}, {
-    canvasRef: import("@vue/composition-api").Ref<HTMLCanvasElement | undefined>;
-    renderChart: () => void;
-    chartInstance: import("chart.js").Chart<"polarArea", number[], unknown> | null;
-}, import("vue/types/options").DefaultData<import("vue/types/umd")>, import("vue/types/options").DefaultComputed, import("vue/types/options").DefaultMethods<import("vue/types/umd")>>;
-export declare const RadarChart: import("./vueproxy.types").VueProxy<{
-    readonly options: {
-        readonly type: import("@vue/composition-api").PropType<import("chart.js/types/utils")._DeepPartialObject<import("chart.js").CoreChartOptions<"radar"> & import("chart.js").ElementChartOptions<"radar"> & import("chart.js").PluginChartOptions<"radar"> & import("chart.js").DatasetChartOptions<"radar"> & import("chart.js").ScaleChartOptions<"radar"> & import("chart.js").LineControllerChartOptions>>;
-        readonly required: false;
-    };
-    readonly chartId: {
-        readonly default: string;
-        readonly type: StringConstructor;
-    };
-    readonly width: {
-        readonly default: 400;
-        readonly type: NumberConstructor;
-    };
-    readonly height: {
-        readonly default: 400;
-        readonly type: NumberConstructor;
-    };
-    readonly cssClasses: {
-        readonly type: StringConstructor;
-        readonly default: "";
-    };
-    readonly styles: {
-        readonly type: import("@vue/composition-api").PropType<import("./vueproxy.types").StyleValue>;
-    };
-    readonly plugins: {
-        readonly type: import("@vue/composition-api").PropType<import("chart.js").Plugin<keyof import("chart.js").ChartTypeRegistry, import("chart.js/types/basic").AnyObject>[]>;
-        readonly default: () => never[];
-    };
-    readonly chartData: {
-        readonly type: import("@vue/composition-api").PropType<import("chart.js").ChartData<"radar", (number | null)[], unknown>>;
-        readonly required: true;
-    };
-    readonly onLabelsUpdate: {
-        readonly type: import("@vue/composition-api").PropType<() => void>;
-    };
-    readonly onChartUpdate: {
-        readonly type: import("@vue/composition-api").PropType<(chartInstance: import("chart.js").Chart<"radar", (number | null)[], unknown>) => void>;
-    };
-    readonly onChartDestroy: {
-        readonly type: import("@vue/composition-api").PropType<() => void>;
-    };
-    readonly onChartRender: {
-        readonly type: import("@vue/composition-api").PropType<(chartInstance: import("chart.js").Chart<"radar", (number | null)[], unknown>) => void>;
-    };
-}, {
-    canvasRef: import("@vue/composition-api").Ref<HTMLCanvasElement | undefined>;
-    renderChart: () => void;
-    chartInstance: import("chart.js").Chart<"radar", (number | null)[], unknown> | null;
-}, import("vue/types/options").DefaultData<import("vue/types/umd")>, import("vue/types/options").DefaultComputed, import("vue/types/options").DefaultMethods<import("vue/types/umd")>>;
-export declare const BubbleChart: import("./vueproxy.types").VueProxy<{
-    readonly options: {
-        readonly type: import("@vue/composition-api").PropType<import("chart.js/types/utils")._DeepPartialObject<import("chart.js").CoreChartOptions<"bubble"> & import("chart.js").ElementChartOptions<"bubble"> & import("chart.js").PluginChartOptions<"bubble"> & import("chart.js").DatasetChartOptions<"bubble"> & import("chart.js").ScaleChartOptions<"bubble">>>;
-        readonly required: false;
-    };
-    readonly chartId: {
-        readonly default: string;
-        readonly type: StringConstructor;
-    };
-    readonly width: {
-        readonly default: 400;
-        readonly type: NumberConstructor;
-    };
-    readonly height: {
-        readonly default: 400;
-        readonly type: NumberConstructor;
-    };
-    readonly cssClasses: {
-        readonly type: StringConstructor;
-        readonly default: "";
-    };
-    readonly styles: {
-        readonly type: import("@vue/composition-api").PropType<import("./vueproxy.types").StyleValue>;
-    };
-    readonly plugins: {
-        readonly type: import("@vue/composition-api").PropType<import("chart.js").Plugin<keyof import("chart.js").ChartTypeRegistry, import("chart.js/types/basic").AnyObject>[]>;
-        readonly default: () => never[];
-    };
-    readonly chartData: {
-        readonly type: import("@vue/composition-api").PropType<import("chart.js").ChartData<"bubble", import("chart.js").BubbleDataPoint[], unknown>>;
-        readonly required: true;
-    };
-    readonly onLabelsUpdate: {
-        readonly type: import("@vue/composition-api").PropType<() => void>;
-    };
-    readonly onChartUpdate: {
-        readonly type: import("@vue/composition-api").PropType<(chartInstance: import("chart.js").Chart<"bubble", import("chart.js").BubbleDataPoint[], unknown>) => void>;
-    };
-    readonly onChartDestroy: {
-        readonly type: import("@vue/composition-api").PropType<() => void>;
-    };
-    readonly onChartRender: {
-        readonly type: import("@vue/composition-api").PropType<(chartInstance: import("chart.js").Chart<"bubble", import("chart.js").BubbleDataPoint[], unknown>) => void>;
-    };
-}, {
-    canvasRef: import("@vue/composition-api").Ref<HTMLCanvasElement | undefined>;
-    renderChart: () => void;
-    chartInstance: import("chart.js").Chart<"bubble", import("chart.js").BubbleDataPoint[], unknown> | null;
-}, import("vue/types/options").DefaultData<import("vue/types/umd")>, import("vue/types/options").DefaultComputed, import("vue/types/options").DefaultMethods<import("vue/types/umd")>>;
-export declare const ScatterChart: import("./vueproxy.types").VueProxy<{
-    readonly options: {
-        readonly type: import("@vue/composition-api").PropType<import("chart.js/types/utils")._DeepPartialObject<import("chart.js").CoreChartOptions<"scatter"> & import("chart.js").ElementChartOptions<"scatter"> & import("chart.js").PluginChartOptions<"scatter"> & import("chart.js").DatasetChartOptions<"scatter"> & import("chart.js").ScaleChartOptions<"scatter"> & import("chart.js").LineControllerChartOptions>>;
-        readonly required: false;
-    };
-    readonly chartId: {
-        readonly default: string;
-        readonly type: StringConstructor;
-    };
-    readonly width: {
-        readonly default: 400;
-        readonly type: NumberConstructor;
-    };
-    readonly height: {
-        readonly default: 400;
-        readonly type: NumberConstructor;
-    };
-    readonly cssClasses: {
-        readonly type: StringConstructor;
-        readonly default: "";
-    };
-    readonly styles: {
-        readonly type: import("@vue/composition-api").PropType<import("./vueproxy.types").StyleValue>;
-    };
-    readonly plugins: {
-        readonly type: import("@vue/composition-api").PropType<import("chart.js").Plugin<keyof import("chart.js").ChartTypeRegistry, import("chart.js/types/basic").AnyObject>[]>;
-        readonly default: () => never[];
-    };
-    readonly chartData: {
-        readonly type: import("@vue/composition-api").PropType<import("chart.js").ChartData<"scatter", (number | import("chart.js").ScatterDataPoint | null)[], unknown>>;
-        readonly required: true;
-    };
-    readonly onLabelsUpdate: {
-        readonly type: import("@vue/composition-api").PropType<() => void>;
-    };
-    readonly onChartUpdate: {
-        readonly type: import("@vue/composition-api").PropType<(chartInstance: import("chart.js").Chart<"scatter", (number | import("chart.js").ScatterDataPoint | null)[], unknown>) => void>;
-    };
-    readonly onChartDestroy: {
-        readonly type: import("@vue/composition-api").PropType<() => void>;
-    };
-    readonly onChartRender: {
-        readonly type: import("@vue/composition-api").PropType<(chartInstance: import("chart.js").Chart<"scatter", (number | import("chart.js").ScatterDataPoint | null)[], unknown>) => void>;
-    };
-}, {
-    canvasRef: import("@vue/composition-api").Ref<HTMLCanvasElement | undefined>;
-    renderChart: () => void;
-    chartInstance: import("chart.js").Chart<"scatter", (number | import("chart.js").ScatterDataPoint | null)[], unknown> | null;
-}, import("vue/types/options").DefaultData<import("vue/types/umd")>, import("vue/types/options").DefaultComputed, import("vue/types/options").DefaultMethods<import("vue/types/umd")>>;
-declare const _default: {
-    BarChart: import("./vueproxy.types").VueProxy<{
-        readonly options: {
-            readonly type: import("@vue/composition-api").PropType<import("chart.js/types/utils")._DeepPartialObject<import("chart.js").CoreChartOptions<"bar"> & import("chart.js").ElementChartOptions<"bar"> & import("chart.js").PluginChartOptions<"bar"> & import("chart.js").DatasetChartOptions<"bar"> & import("chart.js").ScaleChartOptions<"bar"> & import("chart.js").BarControllerChartOptions>>;
-            readonly required: false;
-        };
-        readonly chartId: {
-            readonly default: string;
-            readonly type: StringConstructor;
-        };
-        readonly width: {
-            readonly default: 400;
-            readonly type: NumberConstructor;
-        };
-        readonly height: {
-            readonly default: 400;
-            readonly type: NumberConstructor;
-        };
-        readonly cssClasses: {
-            readonly type: StringConstructor;
-            readonly default: "";
-        };
-        readonly styles: {
-            readonly type: import("@vue/composition-api").PropType<import("./vueproxy.types").StyleValue>;
-        };
-        readonly plugins: {
-            readonly type: import("@vue/composition-api").PropType<import("chart.js").Plugin<keyof import("chart.js").ChartTypeRegistry, import("chart.js/types/basic").AnyObject>[]>;
-            readonly default: () => never[];
-        };
-        readonly chartData: {
-            readonly type: import("@vue/composition-api").PropType<import("chart.js").ChartData<"bar", number[], unknown>>;
-            readonly required: true;
-        };
-        readonly onLabelsUpdate: {
-            readonly type: import("@vue/composition-api").PropType<() => void>;
-        };
-        readonly onChartUpdate: {
-            readonly type: import("@vue/composition-api").PropType<(chartInstance: import("chart.js").Chart<"bar", number[], unknown>) => void>;
-        };
-        readonly onChartDestroy: {
-            readonly type: import("@vue/composition-api").PropType<() => void>;
-        };
-        readonly onChartRender: {
-            readonly type: import("@vue/composition-api").PropType<(chartInstance: import("chart.js").Chart<"bar", number[], unknown>) => void>;
-        };
-    }, {
-        canvasRef: import("@vue/composition-api").Ref<HTMLCanvasElement | undefined>;
-        renderChart: () => void;
-        chartInstance: import("chart.js").Chart<"bar", number[], unknown> | null;
-    }, import("vue/types/options").DefaultData<import("vue/types/umd")>, import("vue/types/options").DefaultComputed, import("vue/types/options").DefaultMethods<import("vue/types/umd")>>;
-    DoughnutChart: import("./vueproxy.types").VueProxy<{
-        readonly options: {
-            readonly type: import("@vue/composition-api").PropType<import("chart.js/types/utils")._DeepPartialObject<import("chart.js").CoreChartOptions<"doughnut"> & import("chart.js").ElementChartOptions<"doughnut"> & import("chart.js").PluginChartOptions<"doughnut"> & import("chart.js").DatasetChartOptions<"doughnut"> & import("chart.js").ScaleChartOptions<"doughnut"> & import("chart.js").DoughnutControllerChartOptions>>;
-            readonly required: false;
-        };
-        readonly chartId: {
-            readonly default: string;
-            readonly type: StringConstructor;
-        };
-        readonly width: {
-            readonly default: 400;
-            readonly type: NumberConstructor;
-        };
-        readonly height: {
-            readonly default: 400;
-            readonly type: NumberConstructor;
-        };
-        readonly cssClasses: {
-            readonly type: StringConstructor;
-            readonly default: "";
-        };
-        readonly styles: {
-            readonly type: import("@vue/composition-api").PropType<import("./vueproxy.types").StyleValue>;
-        };
-        readonly plugins: {
-            readonly type: import("@vue/composition-api").PropType<import("chart.js").Plugin<keyof import("chart.js").ChartTypeRegistry, import("chart.js/types/basic").AnyObject>[]>;
-            readonly default: () => never[];
-        };
-        readonly chartData: {
-            readonly type: import("@vue/composition-api").PropType<import("chart.js").ChartData<"doughnut", number[], unknown>>;
-            readonly required: true;
-        };
-        readonly onLabelsUpdate: {
-            readonly type: import("@vue/composition-api").PropType<() => void>;
-        };
-        readonly onChartUpdate: {
-            readonly type: import("@vue/composition-api").PropType<(chartInstance: import("chart.js").Chart<"doughnut", number[], unknown>) => void>;
-        };
-        readonly onChartDestroy: {
-            readonly type: import("@vue/composition-api").PropType<() => void>;
-        };
-        readonly onChartRender: {
-            readonly type: import("@vue/composition-api").PropType<(chartInstance: import("chart.js").Chart<"doughnut", number[], unknown>) => void>;
-        };
-    }, {
-        canvasRef: import("@vue/composition-api").Ref<HTMLCanvasElement | undefined>;
-        renderChart: () => void;
-        chartInstance: import("chart.js").Chart<"doughnut", number[], unknown> | null;
-    }, import("vue/types/options").DefaultData<import("vue/types/umd")>, import("vue/types/options").DefaultComputed, import("vue/types/options").DefaultMethods<import("vue/types/umd")>>;
-    LineChart: import("./vueproxy.types").VueProxy<{
-        readonly options: {
-            readonly type: import("@vue/composition-api").PropType<import("chart.js/types/utils")._DeepPartialObject<import("chart.js").CoreChartOptions<"line"> & import("chart.js").ElementChartOptions<"line"> & import("chart.js").PluginChartOptions<"line"> & import("chart.js").DatasetChartOptions<"line"> & import("chart.js").ScaleChartOptions<"line"> & import("chart.js").LineControllerChartOptions>>;
-            readonly required: false;
-        };
-        readonly chartId: {
-            readonly default: string;
-            readonly type: StringConstructor;
-        };
-        readonly width: {
-            readonly default: 400;
-            readonly type: NumberConstructor;
-        };
-        readonly height: {
-            readonly default: 400;
-            readonly type: NumberConstructor;
-        };
-        readonly cssClasses: {
-            readonly type: StringConstructor;
-            readonly default: "";
-        };
-        readonly styles: {
-            readonly type: import("@vue/composition-api").PropType<import("./vueproxy.types").StyleValue>;
-        };
-        readonly plugins: {
-            readonly type: import("@vue/composition-api").PropType<import("chart.js").Plugin<keyof import("chart.js").ChartTypeRegistry, import("chart.js/types/basic").AnyObject>[]>;
-            readonly default: () => never[];
-        };
-        readonly chartData: {
-            readonly type: import("@vue/composition-api").PropType<import("chart.js").ChartData<"line", (number | import("chart.js").ScatterDataPoint | null)[], unknown>>;
-            readonly required: true;
-        };
-        readonly onLabelsUpdate: {
-            readonly type: import("@vue/composition-api").PropType<() => void>;
-        };
-        readonly onChartUpdate: {
-            readonly type: import("@vue/composition-api").PropType<(chartInstance: import("chart.js").Chart<"line", (number | import("chart.js").ScatterDataPoint | null)[], unknown>) => void>;
-        };
-        readonly onChartDestroy: {
-            readonly type: import("@vue/composition-api").PropType<() => void>;
-        };
-        readonly onChartRender: {
-            readonly type: import("@vue/composition-api").PropType<(chartInstance: import("chart.js").Chart<"line", (number | import("chart.js").ScatterDataPoint | null)[], unknown>) => void>;
-        };
-    }, {
-        canvasRef: import("@vue/composition-api").Ref<HTMLCanvasElement | undefined>;
-        renderChart: () => void;
-        chartInstance: import("chart.js").Chart<"line", (number | import("chart.js").ScatterDataPoint | null)[], unknown> | null;
-    }, import("vue/types/options").DefaultData<import("vue/types/umd")>, import("vue/types/options").DefaultComputed, import("vue/types/options").DefaultMethods<import("vue/types/umd")>>;
-    PieChart: import("./vueproxy.types").VueProxy<{
-        readonly options: {
-            readonly type: import("@vue/composition-api").PropType<import("chart.js/types/utils")._DeepPartialObject<import("chart.js").CoreChartOptions<"pie"> & import("chart.js").ElementChartOptions<"pie"> & import("chart.js").PluginChartOptions<"pie"> & import("chart.js").DatasetChartOptions<"pie"> & import("chart.js").ScaleChartOptions<"pie"> & import("chart.js").DoughnutControllerChartOptions>>;
-            readonly required: false;
-        };
-        readonly chartId: {
-            readonly default: string;
-            readonly type: StringConstructor;
-        };
-        readonly width: {
-            readonly default: 400;
-            readonly type: NumberConstructor;
-        };
-        readonly height: {
-            readonly default: 400;
-            readonly type: NumberConstructor;
-        };
-        readonly cssClasses: {
-            readonly type: StringConstructor;
-            readonly default: "";
-        };
-        readonly styles: {
-            readonly type: import("@vue/composition-api").PropType<import("./vueproxy.types").StyleValue>;
-        };
-        readonly plugins: {
-            readonly type: import("@vue/composition-api").PropType<import("chart.js").Plugin<keyof import("chart.js").ChartTypeRegistry, import("chart.js/types/basic").AnyObject>[]>;
-            readonly default: () => never[];
-        };
-        readonly chartData: {
-            readonly type: import("@vue/composition-api").PropType<import("chart.js").ChartData<"pie", number[], unknown>>;
-            readonly required: true;
-        };
-        readonly onLabelsUpdate: {
-            readonly type: import("@vue/composition-api").PropType<() => void>;
-        };
-        readonly onChartUpdate: {
-            readonly type: import("@vue/composition-api").PropType<(chartInstance: import("chart.js").Chart<"pie", number[], unknown>) => void>;
-        };
-        readonly onChartDestroy: {
-            readonly type: import("@vue/composition-api").PropType<() => void>;
-        };
-        readonly onChartRender: {
-            readonly type: import("@vue/composition-api").PropType<(chartInstance: import("chart.js").Chart<"pie", number[], unknown>) => void>;
-        };
-    }, {
-        canvasRef: import("@vue/composition-api").Ref<HTMLCanvasElement | undefined>;
-        renderChart: () => void;
-        chartInstance: import("chart.js").Chart<"pie", number[], unknown> | null;
-    }, import("vue/types/options").DefaultData<import("vue/types/umd")>, import("vue/types/options").DefaultComputed, import("vue/types/options").DefaultMethods<import("vue/types/umd")>>;
-    PolarAreaChart: import("./vueproxy.types").VueProxy<{
-        readonly options: {
-            readonly type: import("@vue/composition-api").PropType<import("chart.js/types/utils")._DeepPartialObject<import("chart.js").CoreChartOptions<"polarArea"> & import("chart.js").ElementChartOptions<"polarArea"> & import("chart.js").PluginChartOptions<"polarArea"> & import("chart.js").DatasetChartOptions<"polarArea"> & import("chart.js").ScaleChartOptions<"polarArea"> & import("chart.js").PolarAreaControllerChartOptions>>;
-            readonly required: false;
-        };
-        readonly chartId: {
-            readonly default: string;
-            readonly type: StringConstructor;
-        };
-        readonly width: {
-            readonly default: 400;
-            readonly type: NumberConstructor;
-        };
-        readonly height: {
-            readonly default: 400;
-            readonly type: NumberConstructor;
-        };
-        readonly cssClasses: {
-            readonly type: StringConstructor;
-            readonly default: "";
-        };
-        readonly styles: {
-            readonly type: import("@vue/composition-api").PropType<import("./vueproxy.types").StyleValue>;
-        };
-        readonly plugins: {
-            readonly type: import("@vue/composition-api").PropType<import("chart.js").Plugin<keyof import("chart.js").ChartTypeRegistry, import("chart.js/types/basic").AnyObject>[]>;
-            readonly default: () => never[];
-        };
-        readonly chartData: {
-            readonly type: import("@vue/composition-api").PropType<import("chart.js").ChartData<"polarArea", number[], unknown>>;
-            readonly required: true;
-        };
-        readonly onLabelsUpdate: {
-            readonly type: import("@vue/composition-api").PropType<() => void>;
-        };
-        readonly onChartUpdate: {
-            readonly type: import("@vue/composition-api").PropType<(chartInstance: import("chart.js").Chart<"polarArea", number[], unknown>) => void>;
-        };
-        readonly onChartDestroy: {
-            readonly type: import("@vue/composition-api").PropType<() => void>;
-        };
-        readonly onChartRender: {
-            readonly type: import("@vue/composition-api").PropType<(chartInstance: import("chart.js").Chart<"polarArea", number[], unknown>) => void>;
-        };
-    }, {
-        canvasRef: import("@vue/composition-api").Ref<HTMLCanvasElement | undefined>;
-        renderChart: () => void;
-        chartInstance: import("chart.js").Chart<"polarArea", number[], unknown> | null;
-    }, import("vue/types/options").DefaultData<import("vue/types/umd")>, import("vue/types/options").DefaultComputed, import("vue/types/options").DefaultMethods<import("vue/types/umd")>>;
-    RadarChart: import("./vueproxy.types").VueProxy<{
-        readonly options: {
-            readonly type: import("@vue/composition-api").PropType<import("chart.js/types/utils")._DeepPartialObject<import("chart.js").CoreChartOptions<"radar"> & import("chart.js").ElementChartOptions<"radar"> & import("chart.js").PluginChartOptions<"radar"> & import("chart.js").DatasetChartOptions<"radar"> & import("chart.js").ScaleChartOptions<"radar"> & import("chart.js").LineControllerChartOptions>>;
-            readonly required: false;
-        };
-        readonly chartId: {
-            readonly default: string;
-            readonly type: StringConstructor;
-        };
-        readonly width: {
-            readonly default: 400;
-            readonly type: NumberConstructor;
-        };
-        readonly height: {
-            readonly default: 400;
-            readonly type: NumberConstructor;
-        };
-        readonly cssClasses: {
-            readonly type: StringConstructor;
-            readonly default: "";
-        };
-        readonly styles: {
-            readonly type: import("@vue/composition-api").PropType<import("./vueproxy.types").StyleValue>;
-        };
-        readonly plugins: {
-            readonly type: import("@vue/composition-api").PropType<import("chart.js").Plugin<keyof import("chart.js").ChartTypeRegistry, import("chart.js/types/basic").AnyObject>[]>;
-            readonly default: () => never[];
-        };
-        readonly chartData: {
-            readonly type: import("@vue/composition-api").PropType<import("chart.js").ChartData<"radar", (number | null)[], unknown>>;
-            readonly required: true;
-        };
-        readonly onLabelsUpdate: {
-            readonly type: import("@vue/composition-api").PropType<() => void>;
-        };
-        readonly onChartUpdate: {
-            readonly type: import("@vue/composition-api").PropType<(chartInstance: import("chart.js").Chart<"radar", (number | null)[], unknown>) => void>;
-        };
-        readonly onChartDestroy: {
-            readonly type: import("@vue/composition-api").PropType<() => void>;
-        };
-        readonly onChartRender: {
-            readonly type: import("@vue/composition-api").PropType<(chartInstance: import("chart.js").Chart<"radar", (number | null)[], unknown>) => void>;
-        };
-    }, {
-        canvasRef: import("@vue/composition-api").Ref<HTMLCanvasElement | undefined>;
-        renderChart: () => void;
-        chartInstance: import("chart.js").Chart<"radar", (number | null)[], unknown> | null;
-    }, import("vue/types/options").DefaultData<import("vue/types/umd")>, import("vue/types/options").DefaultComputed, import("vue/types/options").DefaultMethods<import("vue/types/umd")>>;
-    BubbleChart: import("./vueproxy.types").VueProxy<{
-        readonly options: {
-            readonly type: import("@vue/composition-api").PropType<import("chart.js/types/utils")._DeepPartialObject<import("chart.js").CoreChartOptions<"bubble"> & import("chart.js").ElementChartOptions<"bubble"> & import("chart.js").PluginChartOptions<"bubble"> & import("chart.js").DatasetChartOptions<"bubble"> & import("chart.js").ScaleChartOptions<"bubble">>>;
-            readonly required: false;
-        };
-        readonly chartId: {
-            readonly default: string;
-            readonly type: StringConstructor;
-        };
-        readonly width: {
-            readonly default: 400;
-            readonly type: NumberConstructor;
-        };
-        readonly height: {
-            readonly default: 400;
-            readonly type: NumberConstructor;
-        };
-        readonly cssClasses: {
-            readonly type: StringConstructor;
-            readonly default: "";
-        };
-        readonly styles: {
-            readonly type: import("@vue/composition-api").PropType<import("./vueproxy.types").StyleValue>;
-        };
-        readonly plugins: {
-            readonly type: import("@vue/composition-api").PropType<import("chart.js").Plugin<keyof import("chart.js").ChartTypeRegistry, import("chart.js/types/basic").AnyObject>[]>;
-            readonly default: () => never[];
-        };
-        readonly chartData: {
-            readonly type: import("@vue/composition-api").PropType<import("chart.js").ChartData<"bubble", import("chart.js").BubbleDataPoint[], unknown>>;
-            readonly required: true;
-        };
-        readonly onLabelsUpdate: {
-            readonly type: import("@vue/composition-api").PropType<() => void>;
-        };
-        readonly onChartUpdate: {
-            readonly type: import("@vue/composition-api").PropType<(chartInstance: import("chart.js").Chart<"bubble", import("chart.js").BubbleDataPoint[], unknown>) => void>;
-        };
-        readonly onChartDestroy: {
-            readonly type: import("@vue/composition-api").PropType<() => void>;
-        };
-        readonly onChartRender: {
-            readonly type: import("@vue/composition-api").PropType<(chartInstance: import("chart.js").Chart<"bubble", import("chart.js").BubbleDataPoint[], unknown>) => void>;
-        };
-    }, {
-        canvasRef: import("@vue/composition-api").Ref<HTMLCanvasElement | undefined>;
-        renderChart: () => void;
-        chartInstance: import("chart.js").Chart<"bubble", import("chart.js").BubbleDataPoint[], unknown> | null;
-    }, import("vue/types/options").DefaultData<import("vue/types/umd")>, import("vue/types/options").DefaultComputed, import("vue/types/options").DefaultMethods<import("vue/types/umd")>>;
-    ScatterChart: import("./vueproxy.types").VueProxy<{
-        readonly options: {
-            readonly type: import("@vue/composition-api").PropType<import("chart.js/types/utils")._DeepPartialObject<import("chart.js").CoreChartOptions<"scatter"> & import("chart.js").ElementChartOptions<"scatter"> & import("chart.js").PluginChartOptions<"scatter"> & import("chart.js").DatasetChartOptions<"scatter"> & import("chart.js").ScaleChartOptions<"scatter"> & import("chart.js").LineControllerChartOptions>>;
-            readonly required: false;
-        };
-        readonly chartId: {
-            readonly default: string;
-            readonly type: StringConstructor;
-        };
-        readonly width: {
-            readonly default: 400;
-            readonly type: NumberConstructor;
-        };
-        readonly height: {
-            readonly default: 400;
-            readonly type: NumberConstructor;
-        };
-        readonly cssClasses: {
-            readonly type: StringConstructor;
-            readonly default: "";
-        };
-        readonly styles: {
-            readonly type: import("@vue/composition-api").PropType<import("./vueproxy.types").StyleValue>;
-        };
-        readonly plugins: {
-            readonly type: import("@vue/composition-api").PropType<import("chart.js").Plugin<keyof import("chart.js").ChartTypeRegistry, import("chart.js/types/basic").AnyObject>[]>;
-            readonly default: () => never[];
-        };
-        readonly chartData: {
-            readonly type: import("@vue/composition-api").PropType<import("chart.js").ChartData<"scatter", (number | import("chart.js").ScatterDataPoint | null)[], unknown>>;
-            readonly required: true;
-        };
-        readonly onLabelsUpdate: {
-            readonly type: import("@vue/composition-api").PropType<() => void>;
-        };
-        readonly onChartUpdate: {
-            readonly type: import("@vue/composition-api").PropType<(chartInstance: import("chart.js").Chart<"scatter", (number | import("chart.js").ScatterDataPoint | null)[], unknown>) => void>;
-        };
-        readonly onChartDestroy: {
-            readonly type: import("@vue/composition-api").PropType<() => void>;
-        };
-        readonly onChartRender: {
-            readonly type: import("@vue/composition-api").PropType<(chartInstance: import("chart.js").Chart<"scatter", (number | import("chart.js").ScatterDataPoint | null)[], unknown>) => void>;
-        };
-    }, {
-        canvasRef: import("@vue/composition-api").Ref<HTMLCanvasElement | undefined>;
-        renderChart: () => void;
-        chartInstance: import("chart.js").Chart<"scatter", (number | import("chart.js").ScatterDataPoint | null)[], unknown> | null;
-    }, import("vue/types/options").DefaultData<import("vue/types/umd")>, import("vue/types/options").DefaultComputed, import("vue/types/options").DefaultMethods<import("vue/types/umd")>>;
-    defineChartComponent: <TType extends keyof import("chart.js").ChartTypeRegistry = keyof import("chart.js").ChartTypeRegistry>(chartId: string, chartType: TType) => import("./vueproxy.types").VueProxy<{
-        readonly options: {
-            readonly type: import("@vue/composition-api").PropType<import("chart.js/types/utils").DeepPartial<import("chart.js").CoreChartOptions<TType> & import("chart.js").ElementChartOptions<TType> & import("chart.js").PluginChartOptions<TType> & import("chart.js").DatasetChartOptions<TType> & import("chart.js").ScaleChartOptions<TType> & import("chart.js").ChartTypeRegistry[TType]["chartOptions"]>>;
-            readonly required: false;
-        };
-        readonly chartId: {
-            readonly default: string;
-            readonly type: StringConstructor;
-        };
-        readonly width: {
-            readonly default: 400;
-            readonly type: NumberConstructor;
-        };
-        readonly height: {
-            readonly default: 400;
-            readonly type: NumberConstructor;
-        };
-        readonly cssClasses: {
-            readonly type: StringConstructor;
-            readonly default: "";
-        };
-        readonly styles: {
-            readonly type: import("@vue/composition-api").PropType<import("./vueproxy.types").StyleValue>;
-        };
-        readonly plugins: {
-            readonly type: import("@vue/composition-api").PropType<import("chart.js").Plugin<keyof import("chart.js").ChartTypeRegistry, import("chart.js/types/basic").AnyObject>[]>;
-            readonly default: () => never[];
-        };
-        readonly chartData: {
-            readonly type: import("@vue/composition-api").PropType<import("chart.js").ChartData<TType, import("chart.js/types/utils").DistributiveArray<import("chart.js").ChartTypeRegistry[TType]["defaultDataPoint"]>, unknown>>;
-            readonly required: true;
-        };
-        readonly onLabelsUpdate: {
-            readonly type: import("@vue/composition-api").PropType<() => void>;
-        };
-        readonly onChartUpdate: {
-            readonly type: import("@vue/composition-api").PropType<(chartInstance: import("chart.js").Chart<TType, import("chart.js/types/utils").DistributiveArray<import("chart.js").ChartTypeRegistry[TType]["defaultDataPoint"]>, unknown>) => void>;
-        };
-        readonly onChartDestroy: {
-            readonly type: import("@vue/composition-api").PropType<() => void>;
-        };
-        readonly onChartRender: {
-            readonly type: import("@vue/composition-api").PropType<(chartInstance: import("chart.js").Chart<TType, import("chart.js/types/utils").DistributiveArray<import("chart.js").ChartTypeRegistry[TType]["defaultDataPoint"]>, unknown>) => void>;
-        };
-    }, {
-        canvasRef: import("@vue/composition-api").Ref<HTMLCanvasElement | undefined>;
-        renderChart: () => void;
-        chartInstance: import("chart.js").Chart<TType, import("chart.js/types/utils").DistributiveArray<import("chart.js").ChartTypeRegistry[TType]["defaultDataPoint"]>, unknown> | null;
-    }, import("vue/types/options").DefaultData<import("vue/types/umd")>, import("vue/types/options").DefaultComputed, import("vue/types/options").DefaultMethods<import("vue/types/umd")>>;
->>>>>>> bdc7e24f
+  BarChart: import('./vueproxy.types').VueProxy<
+    import('./types').ChartPropsOptions<'bar'>,
+    import('./components').ComponentData<'bar'>,
+    import('vue/types/options').DefaultData<import('vue/types/umd')>,
+    import('vue/types/options').DefaultComputed,
+    import('vue/types/options').DefaultMethods<import('vue/types/umd')>
+  >;
+  DoughnutChart: import('./vueproxy.types').VueProxy<
+    import('./types').ChartPropsOptions<'doughnut'>,
+    import('./components').ComponentData<'doughnut'>,
+    import('vue/types/options').DefaultData<import('vue/types/umd')>,
+    import('vue/types/options').DefaultComputed,
+    import('vue/types/options').DefaultMethods<import('vue/types/umd')>
+  >;
+  LineChart: import('./vueproxy.types').VueProxy<
+    import('./types').ChartPropsOptions<'line'>,
+    import('./components').ComponentData<'line'>,
+    import('vue/types/options').DefaultData<import('vue/types/umd')>,
+    import('vue/types/options').DefaultComputed,
+    import('vue/types/options').DefaultMethods<import('vue/types/umd')>
+  >;
+  PieChart: import('./vueproxy.types').VueProxy<
+    import('./types').ChartPropsOptions<'pie'>,
+    import('./components').ComponentData<'pie'>,
+    import('vue/types/options').DefaultData<import('vue/types/umd')>,
+    import('vue/types/options').DefaultComputed,
+    import('vue/types/options').DefaultMethods<import('vue/types/umd')>
+  >;
+  PolarAreaChart: import('./vueproxy.types').VueProxy<
+    import('./types').ChartPropsOptions<'polarArea'>,
+    import('./components').ComponentData<'polarArea'>,
+    import('vue/types/options').DefaultData<import('vue/types/umd')>,
+    import('vue/types/options').DefaultComputed,
+    import('vue/types/options').DefaultMethods<import('vue/types/umd')>
+  >;
+  RadarChart: import('./vueproxy.types').VueProxy<
+    import('./types').ChartPropsOptions<'radar'>,
+    import('./components').ComponentData<'radar'>,
+    import('vue/types/options').DefaultData<import('vue/types/umd')>,
+    import('vue/types/options').DefaultComputed,
+    import('vue/types/options').DefaultMethods<import('vue/types/umd')>
+  >;
+  BubbleChart: import('./vueproxy.types').VueProxy<
+    import('./types').ChartPropsOptions<'bubble'>,
+    import('./components').ComponentData<'bubble'>,
+    import('vue/types/options').DefaultData<import('vue/types/umd')>,
+    import('vue/types/options').DefaultComputed,
+    import('vue/types/options').DefaultMethods<import('vue/types/umd')>
+  >;
+  ScatterChart: import('./vueproxy.types').VueProxy<
+    import('./types').ChartPropsOptions<'scatter'>,
+    import('./components').ComponentData<'scatter'>,
+    import('vue/types/options').DefaultData<import('vue/types/umd')>,
+    import('vue/types/options').DefaultComputed,
+    import('vue/types/options').DefaultMethods<import('vue/types/umd')>
+  >;
+  defineChartComponent: <
+    TType extends
+      | 'bar'
+      | 'line'
+      | 'scatter'
+      | 'bubble'
+      | 'pie'
+      | 'doughnut'
+      | 'polarArea'
+      | 'radar' = 'bar' | 'line' | 'scatter' | 'bubble' | 'pie' | 'doughnut' | 'polarArea' | 'radar'
+  >(
+    chartId: string,
+    chartType: TType
+  ) => import('./vueproxy.types').VueProxy<
+    import('./types').ChartPropsOptions<TType>,
+    import('./components').ComponentData<TType>,
+    import('vue/types/options').DefaultData<import('vue/types/umd')>,
+    import('vue/types/options').DefaultComputed,
+    import('vue/types/options').DefaultMethods<import('vue/types/umd')>
+  >;
 };
 export default _default;