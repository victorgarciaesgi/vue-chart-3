{
  "name": "vue-chart-3",
<<<<<<< HEAD
  "version": "0.5.0-alpha.6",
=======
  "version": "0.4.12",
>>>>>>> bdc7e24f
  "description": "📊 A simple wrapper around Chart.js 3 for Vue 2 & 3",
  "workspaces": [
    "test/*"
  ],
  "keywords": [
    "vue chartjs 3",
    "vue chart.js 3",
    "chartjs 3",
    "vue chartjs",
    "chartjs vue",
    "chartjs 3 vue",
    "chartjs vue3",
    "chartjs vue 3",
    "vue chart.js"
  ],
  "scripts": {
    "clean": "rimraf dist && rimraf types",
    "compile": "tsc --pretty && cp -r ./dist ../../debug/vue2/src && cp -r ./dist ../../debug/vue3/src",
    "dev": "tsc --pretty --watch",
    "build": "yarn run clean && yarn run compile",
    "postinstall": ""
  },
  "author": {
    "name": "Victor Garcia",
    "url": "https://github.com/victorgarciaesgi"
  },
  "files": [
    "dist",
    "types"
  ],
  "main": "dist/index.js",
  "typings": "types/index.d.ts",
  "license": "MIT",
  "peerDependencies": {
    "@vue/composition-api": "^1.0.4",
    "chart.js": "^3.1.0",
    "vue": "^2.0.0 || >=3.0.0-rc.0"
  },
  "peerDependenciesMeta": {
    "@vue/composition-api": {
      "optional": true
    }
  },
  "devDependencies": {
    "@types/chart.js": "^2.9.34",
    "@types/lodash": "^4.14.171",
    "@types/node": "^15.12.5",
    "@vue/cli": "^4.5.13",
    "@vue/composition-api": "^1.0.4",
    "chart.js": "^3.4.1",
    "copyfiles": "^2.4.1",
    "rimraf": "^3.0.2",
    "typescript": "^4.3.5",
    "vue": "^2.6.14"
  },
  "dependencies": {
<<<<<<< HEAD
    "@vue/runtime-dom": "latest",
    "@vue/runtime-core": "latest",
=======
    "@vue/runtime-core": "latest",
    "@vue/runtime-dom": "latest",
>>>>>>> bdc7e24f
    "csstype": "latest",
    "lodash": "latest",
    "nanoid": "latest",
    "vue-demi": "^0.10.1"
  },
  "repository": {
    "type": "git",
    "url": "git+https://github.com/victorgarciaesgi/vue-chart-3.git"
  },
  "homepage": "https://github.com/victorgarciaesgi/vue-chart-3#readme",
  "gitHead": "a4bfebae9b7ab6a1275a59d1874ab8a70f68f1c9"
}<|MERGE_RESOLUTION|>--- conflicted
+++ resolved
@@ -1,10 +1,6 @@
 {
   "name": "vue-chart-3",
-<<<<<<< HEAD
   "version": "0.5.0-alpha.6",
-=======
-  "version": "0.4.12",
->>>>>>> bdc7e24f
   "description": "📊 A simple wrapper around Chart.js 3 for Vue 2 & 3",
   "workspaces": [
     "test/*"
@@ -61,13 +57,8 @@
     "vue": "^2.6.14"
   },
   "dependencies": {
-<<<<<<< HEAD
     "@vue/runtime-dom": "latest",
     "@vue/runtime-core": "latest",
-=======
-    "@vue/runtime-core": "latest",
-    "@vue/runtime-dom": "latest",
->>>>>>> bdc7e24f
     "csstype": "latest",
     "lodash": "latest",
     "nanoid": "latest",
