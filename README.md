# 📊 Chart.js for Vue 2 and Vue 3

[![npm version][npm-version-src]][npm-version-href]
[![npm downloads][npm-downloads-src]][npm-downloads-href]
[![npm downloads][npm-total-downloads-src]][npm-downloads-href]
<img src='https://img.shields.io/npm/l/vue-chart-3.svg'>

[npm-version-src]: https://img.shields.io/npm/v/vue-chart-3.svg
[npm-version-href]: https://www.npmjs.com/package/vue-chart-3
[npm-downloads-src]: https://img.shields.io/npm/dm/vue-chart-3.svg
[npm-total-downloads-src]: https://img.shields.io/npm/dt/vue-chart-3.svg
[npm-downloads-href]: https://www.npmjs.com/package/vue-chart-3

This package is a rewrite of [vue-chartjs](https://github.com/apertureless/vue-chartjs) for Chart.js 3, but written in Typescript with [vue-demi](https://github.com/vueuse/vue-demi) and Vue Composition API.

# Installation

```bash
npm i vue-chart-3
#or
yarn add vue-chart-3
```

# Important notes

<<<<<<< HEAD
Example with static data
=======
## Using with Vue 3 or Vue 2

This package works with version 2.x and 3.x of Vue.

- Vue 3 works out-of-the-box
- Vue 2 requires `@vue/composition-api` package to also be installed, to provide Vue 3's [Composition API](https://v3.vuejs.org/guide/composition-api-introduction.html) features like `ref, defineComponent, computed, reactive`.

```js
// Vue 3
import { defineComponent, computed, ref } from 'vue';
// Vue 2
import { defineComponent, computed, ref } from '@vue/composition-api';
```

## Chart.js (v3)

Chart.js v3 is now tree-shakable, so make sure to import and register the chart components you need. See [Chart.js API](https://www.chartjs.org/docs/master/api/) for all available imports.

[Learn more about Chart.js tree-shaking](https://www.chartjs.org/docs/master/getting-started/integration.html#bundlers-webpack-rollup-etc)

For example, if you want to create a Doughnut chart and tree-shake the unused other components, it might look like this:

```ts
import { Chart, DoughnutController, ArcElement, Tooltip } from 'chart.js';
Chart.register(DoughnutController, ArcElement, Tooltip);
```

Or if you want all components of Chart.js (but lose the benefits of tree-shaking), use this:

```ts
import { Chart, registerables } from 'chart.js';
Chart.register(...registerables);
```

Unlike `vue-chartjs`, there is no need to re-create each component with mixins and reactive props, etc. with this package. Thanks to `@vue/composition-api`, all of this is possible just by importing the corresponding component.

(Thanks to [@nwittwer](https://github.com/nwittwer) for upgraded notes)

# Demo

[CodeSandbox demo](https://codesandbox.io/s/demo-vue-chart-3-ugynm?file=/src/App.vue)

# Usage and docs

## Events emitted by all components

| Event           | Payload       |
| --------------- | ------------- |
| 'chart:render'  | chartInstance |
| 'chart:update'  | chartInstance |
| 'chart:destroy' | chartInstance |
| 'labels:update' | -             |

---

## Exemple with static data
>>>>>>> 13b12ac7

```vue
<template>
  <DoughnutChart :data="testData" />
</template>

<<<<<<< HEAD
```ts
import { defineComponent } from "vue";
import { Chart, DoughnutController, ArcElement, Tooltip } from 'chart.js'
import { Doughnut as DoughnutChart } from 'vue-chart-3'

Chart.register(DoughnutController, ArcElement, Tooltip)
=======
<script lang="ts">
import { defineComponent } from 'vue';
import { Doughnut } from 'vue-chart-3';
>>>>>>> 13b12ac7

export default defineComponent({
  name: "Home",
  components: { DoughnutChart },
  setup() {
    const testData = {
      labels: ["Paris", "Nîmes", "Toulon", "Perpignan", "Autre"],
      datasets: [
        {
          data: [30, 40, 60, 70, 5],
          backgroundColor: [
            "#77CEFF",
            "#0079AF",
            "#123E6B",
            "#97B0C4",
            "#A5C8ED",
          ],
        },
      ],
    };

    return { testData };
  },
});
</script>
```

---

<<<<<<< HEAD
Example with reactive data
=======
Accessing Canvas Ref and ChartInstance

```vue
<template>
  <Doughnut
    ref="doughtnutRef"
    :data="testData"
    @chart:render="handleChartRender"
    @chart:update="handleChartRender"
  />
</template>

<script lang="ts">
import { shuffle } from 'lodash';
import { computed, defineComponent, ref, onMounted } from 'vue';
import { Doughnut } from 'vue-chart-3';

export default defineComponent({
  name: 'Home',
  components: { Doughnut },
  setup() {
    const doughtnutRef = ref<typeof Doughnut>();
    // ....
    onMounted(() => {
      // chartInstance not accessible until another version due to Vue 3 bugs with Chart.js
      console.log(doughtnutRef.value.canvasRef);
    });

    function handleChartRender(chart: Chart<'doughnut'>) {
      console.log(chart);
    }

    return { shuffleData, testData, doughtnutRef, handleChartRender };
  },
});
</script>
```

---

## Exemple with reactive data, options, events and tree shaking
>>>>>>> 13b12ac7

```vue
<template>
  <div>
<<<<<<< HEAD
    <DoughnutChart :data="testData" />
    <button @click="suffleData">Shuffle</button>
=======
    <DoughnutChart ref="doughnutRef" :data="testData" :options="options" />
    <button @click="shuffleData">Shuffle</button>
>>>>>>> 13b12ac7
  </div>
</template>

<<<<<<< HEAD
```ts
<script lang="ts">
import { shuffle } from 'lodash';
import { defineComponent, computed, ref } from 'vue'
import { Chart, DoughnutController, ArcElement, Tooltip } from 'chart.js'
import { Doughnut as DoughnutChart } from 'vue-chart-3'

Chart.register(DoughnutController, ArcElement, Tooltip)

export default defineComponent({
  components: { DoughnutChart },
  setup() {
    const dataValues = ref([30, 40, 60, 70, 5])
=======
<script lang="ts">
import { shuffle } from 'lodash';
import { computed, defineComponent, ref } from 'vue';
import { Doughnut } from 'vue-chart-3';
import { Chart, DoughnutController, ArcElement, Tooltip, ChartData, ChartOptions } from 'chart.js';

Chart.register(DoughnutController, ArcElement, Tooltip);

export default defineComponent({
  name: 'Home',
  components: { DoughnutChart: Doughnut },
  setup() {
    const data = ref([30, 40, 60, 70, 5]);
    const doughnutRef = ref<typeof Doughnut>();

    const options = ref<ChartOptions<'doughnut'>>({
      responsive: true,
      plugins: {
        legend: {
          position: 'top',
        },
        title: {
          display: true,
          text: 'Chart.js Doughnut Chart',
        },
      },
    });
>>>>>>> 13b12ac7

    const testData = computed<ChartData<'doughnut'>>(() => ({
      labels: ['Paris', 'Nîmes', 'Toulon', 'Perpignan', 'Autre'],
      datasets: [
        {
<<<<<<< HEAD
          data: dataValues.value,
          backgroundColor: [
            '#77CEFF',
            '#0079AF',
            '#123E6B',
            '#97B0C4',
            '#A5C8ED',
          ],
=======
          data: data.value,
          backgroundColor: ['#77CEFF', '#0079AF', '#123E6B', '#97B0C4', '#A5C8ED'],
>>>>>>> 13b12ac7
        },
      ],
    }))

    function shuffleData() {
<<<<<<< HEAD
      dataValues.value = shuffle(dataValues.value)
    }

    return { shuffleData, testData }
  },
})
=======
      data.value = shuffle(data.value);
    }

    return { testData, shuffleData, doughnutRef, options };
  },
});
</script>
>>>>>>> 13b12ac7
```

# Supporting plugins

You can use `defineChartComponent` to create ChartJs plugins components

Example:

```ts
import { defineChartComponent } from "vue-chart-3";
import { MatrixController, MatrixElement } from "chartjs-chart-matrix";

Chart.register(MatrixController, MatrixElement);

const Matrix = defineChartComponent("MatrixChart", "matrix");
// You can now use this component anywhere
```

If you are using Typescript, you have to augment the interface `ChartTypeRegistry` from `chart.js` manually.

The plugins for Chart.js are usually typed, but if they aren't you can do it manually

(Example taken from [chartjs-chart-matrix](https://github.com/kurkle/chartjs-chart-matrix/blob/next/types/index.esm.d.ts))

```ts
declare module "chart.js" {
  export interface ChartTypeRegistry {
    matrix: {
      chartOptions: CoreChartOptions<"matrix">;
      datasetOptions: MatrixControllerDatasetOptions<"matrix">;
      defaultDataPoint: MatrixDataPoint;
      parsedDataType: MatrixDataPoint;
      scales: never;
    };
  }
}
```

# Important notes

## Using with Vue 3 or Vue 2

This package works with version 2.x and 3.x of Vue.

- Vue 3 works out-of-the-box
- Vue 2 requires `@vue/composition-api` package to also be installed, to provide Vue 3's [Composition API](https://v3.vuejs.org/guide/composition-api-introduction.html) features like `ref, defineComponent, computed, reactive`. 

```js
// Vue 3
import { defineComponent, computed, ref } from 'vue' 

// Vue 2
import { defineComponent, computed, ref } from '@vue/composition-api' 
```

## Chart.js (v3)

Chart.js v3 is now tree-shakable, so make sure to import and register the chart components you need. See [Chart.js API](https://www.chartjs.org/docs/master/api/) for all available imports.

[Learn more about Chart.js tree-shaking](https://www.chartjs.org/docs/master/getting-started/integration.html#bundlers-webpack-rollup-etc)

For example, if you want to create a Doughnut chart and tree-shake the unused other components, it might look like this:

```ts
import { Chart, DoughnutController, ArcElement, Tooltip } from "chart.js";

Chart.register(DoughnutController, ArcElement, Tooltip);
```

Or if you want all components of Chart.js (but lose the benefits of tree-shaking), use this:

```ts
import { Chart, registerables } from "chart.js";

Chart.register(...registerables);
```

Unlike `vue-chartjs`, there is no need to re-create each component with mixins and reactive props, etc. with this package. Thanks to `@vue/composition-api`, all of this is possible just by importing the corresponding component.<|MERGE_RESOLUTION|>--- conflicted
+++ resolved
@@ -23,9 +23,6 @@
 
 # Important notes
 
-<<<<<<< HEAD
-Example with static data
-=======
 ## Using with Vue 3 or Vue 2
 
 This package works with version 2.x and 3.x of Vue.
@@ -82,25 +79,15 @@
 ---
 
 ## Exemple with static data
->>>>>>> 13b12ac7
 
 ```vue
 <template>
   <DoughnutChart :data="testData" />
 </template>
 
-<<<<<<< HEAD
-```ts
-import { defineComponent } from "vue";
-import { Chart, DoughnutController, ArcElement, Tooltip } from 'chart.js'
-import { Doughnut as DoughnutChart } from 'vue-chart-3'
-
-Chart.register(DoughnutController, ArcElement, Tooltip)
-=======
 <script lang="ts">
 import { defineComponent } from 'vue';
 import { Doughnut } from 'vue-chart-3';
->>>>>>> 13b12ac7
 
 export default defineComponent({
   name: "Home",
@@ -130,9 +117,6 @@
 
 ---
 
-<<<<<<< HEAD
-Example with reactive data
-=======
 Accessing Canvas Ref and ChartInstance
 
 ```vue
@@ -174,36 +158,15 @@
 ---
 
 ## Exemple with reactive data, options, events and tree shaking
->>>>>>> 13b12ac7
 
 ```vue
 <template>
   <div>
-<<<<<<< HEAD
-    <DoughnutChart :data="testData" />
-    <button @click="suffleData">Shuffle</button>
-=======
     <DoughnutChart ref="doughnutRef" :data="testData" :options="options" />
     <button @click="shuffleData">Shuffle</button>
->>>>>>> 13b12ac7
   </div>
 </template>
 
-<<<<<<< HEAD
-```ts
-<script lang="ts">
-import { shuffle } from 'lodash';
-import { defineComponent, computed, ref } from 'vue'
-import { Chart, DoughnutController, ArcElement, Tooltip } from 'chart.js'
-import { Doughnut as DoughnutChart } from 'vue-chart-3'
-
-Chart.register(DoughnutController, ArcElement, Tooltip)
-
-export default defineComponent({
-  components: { DoughnutChart },
-  setup() {
-    const dataValues = ref([30, 40, 60, 70, 5])
-=======
 <script lang="ts">
 import { shuffle } from 'lodash';
 import { computed, defineComponent, ref } from 'vue';
@@ -231,38 +194,18 @@
         },
       },
     });
->>>>>>> 13b12ac7
 
     const testData = computed<ChartData<'doughnut'>>(() => ({
       labels: ['Paris', 'Nîmes', 'Toulon', 'Perpignan', 'Autre'],
       datasets: [
         {
-<<<<<<< HEAD
-          data: dataValues.value,
-          backgroundColor: [
-            '#77CEFF',
-            '#0079AF',
-            '#123E6B',
-            '#97B0C4',
-            '#A5C8ED',
-          ],
-=======
           data: data.value,
           backgroundColor: ['#77CEFF', '#0079AF', '#123E6B', '#97B0C4', '#A5C8ED'],
->>>>>>> 13b12ac7
         },
       ],
     }))
 
     function shuffleData() {
-<<<<<<< HEAD
-      dataValues.value = shuffle(dataValues.value)
-    }
-
-    return { shuffleData, testData }
-  },
-})
-=======
       data.value = shuffle(data.value);
     }
 
@@ -270,7 +213,6 @@
   },
 });
 </script>
->>>>>>> 13b12ac7
 ```
 
 # Supporting plugins
