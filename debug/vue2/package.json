{
  "name": "vue2",
  "version": "0.1.0",
  "private": true,
  "scripts": {
    "serve": "vue-cli-service serve",
    "build": "vue-cli-service build",
    "lint": "vue-cli-service lint"
  },
  "dependencies": {
    "@vue/composition-api": "^1.0.0",
    "chart.js": "^3.4.1",
    "core-js": "^3.6.5",
    "lodash": "^4.17.21",
    "vue": "^2.6.11",
<<<<<<< HEAD
    "vue-chart-3": "^0.4.8"
=======
    "vue-chart-3": "^0.4.11"
>>>>>>> bdc7e24f
  },
  "devDependencies": {
    "@vue/cli-plugin-babel": "~4.5.0",
    "@vue/cli-service": "~4.5.0",
    "@vue/runtime-dom": "^3.1.4",
    "babel-eslint": "^10.1.0",
    "copyfiles": "^2.4.1",
    "eslint": "^7.30.0",
    "eslint-plugin-vue": "^7.13.0",
    "vue-template-compiler": "^2.6.11"
  },
  "eslintConfig": {
    "root": true,
    "env": {
      "node": true
    },
    "extends": [
      "plugin:vue/essential",
      "eslint:recommended"
    ],
    "parserOptions": {
      "parser": "babel-eslint"
    },
    "rules": {}
  },
  "browserslist": [
    "> 1%",
    "last 2 versions",
    "not dead"
  ]
}<|MERGE_RESOLUTION|>--- conflicted
+++ resolved
@@ -13,11 +13,7 @@
     "core-js": "^3.6.5",
     "lodash": "^4.17.21",
     "vue": "^2.6.11",
-<<<<<<< HEAD
-    "vue-chart-3": "^0.4.8"
-=======
     "vue-chart-3": "^0.4.11"
->>>>>>> bdc7e24f
   },
   "devDependencies": {
     "@vue/cli-plugin-babel": "~4.5.0",
